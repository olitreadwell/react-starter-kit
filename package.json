--- conflicted
+++ resolved
@@ -24,12 +24,8 @@
     "express-graphql": "^0.6.4",
     "express-jwt": "^5.3.0",
     "fastclick": "^1.0.6",
-<<<<<<< HEAD
-    "graphql": "^0.9.2",
+    "graphql": "^0.9.3",
     "graphql-tag": "^2.0.0",
-=======
-    "graphql": "^0.9.3",
->>>>>>> fe90e5e9
     "history": "^4.6.1",
     "isomorphic-fetch": "^2.2.1",
     "isomorphic-style-loader": "^2.0.0",
@@ -38,18 +34,15 @@
     "passport": "^0.3.2",
     "passport-facebook": "^2.1.1",
     "pretty-error": "^2.1.0",
-<<<<<<< HEAD
     "prop-types": "^15.5.6",
     "query-string": "^4.3.2",
     "react": "^15.5.3",
-    "react-apollo": "^1.0.1",
     "react-dom": "^15.5.3",
-=======
     "prop-types": "^15.5.8",
     "query-string": "^4.3.4",
     "react": "^15.5.4",
+    "react-apollo": "^1.0.1",
     "react-dom": "^15.5.4",
->>>>>>> fe90e5e9
     "react-redux": "^5.0.4",
     "redux": "^3.6.0",
     "redux-logger": "^3.0.1",
