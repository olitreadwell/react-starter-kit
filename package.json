--- conflicted
+++ resolved
@@ -72,11 +72,8 @@
     "git-repository": "^0.1.4",
     "glob": "^7.1.1",
     "json-loader": "^0.5.4",
-<<<<<<< HEAD
     "lint-staged": "^3.2.2",
-=======
     "markdown-it": "^8.2.2",
->>>>>>> 97fbda63
     "mkdirp": "^0.5.1",
     "mocha": "^3.1.2",
     "pixrem": "^3.0.2",
