--- conflicted
+++ resolved
@@ -35,15 +35,11 @@
     "query-string": "^4.3.4",
     "react": "^15.5.4",
     "react-dom": "^15.5.4",
-<<<<<<< HEAD
     "react-redux": "^5.0.5",
     "redux": "^3.7.1",
     "redux-logger": "^3.0.6",
     "redux-thunk": "^2.2.0",
-    "sequelize": "^4.2.0",
-=======
     "sequelize": "^4.2.1",
->>>>>>> 77b5ccd6
     "serialize-javascript": "^1.3.0",
     "source-map-support": "^0.4.15",
     "sqlite3": "^3.1.8",
