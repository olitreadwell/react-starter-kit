--- conflicted
+++ resolved
@@ -32,15 +32,11 @@
     "pretty-error": "2.0.0",
     "react": "15.3.1",
     "react-dom": "15.3.1",
-<<<<<<< HEAD
     "react-redux": "^4.4.5",
     "redux": "^3.5.2",
     "redux-logger": "^2.6.1",
     "redux-thunk": "^2.1.0",
-    "sequelize": "3.24.1",
-=======
     "sequelize": "3.24.2",
->>>>>>> be660f6d
     "source-map-support": "0.4.2",
     "sqlite3": "3.1.4",
     "universal-router": "1.2.2",
