--- conflicted
+++ resolved
@@ -5,52 +5,20 @@
     "npm": ">=3.3 <4"
   },
   "dependencies": {
-<<<<<<< HEAD
-    "babel-polyfill": "6.9.1",
-    "babel-runtime": "6.9.2",
-    "bluebird": "^3.4.1",
-    "body-parser": "^1.15.2",
-=======
     "babel-polyfill": "6.13.0",
     "babel-runtime": "6.11.6",
     "bluebird": "3.4.5",
     "body-parser": "1.15.2",
->>>>>>> fa3d6fa4
     "classnames": "2.2.5",
     "cookie-parser": "1.4.3",
     "core-js": "2.4.1",
     "eventemitter3": "1.2.0",
-<<<<<<< HEAD
-    "express": "^4.14.0",
-    "express-graphql": "0.5.3",
-=======
     "express": "4.14.0",
     "express-graphql": "0.5.4",
->>>>>>> fa3d6fa4
     "express-jwt": "3.4.0",
     "fastclick": "1.0.6",
     "fbjs": "0.8.4",
     "front-matter": "2.1.0",
-<<<<<<< HEAD
-    "graphiql": "^0.7.3",
-    "graphql": "0.6.0",
-    "history": "3.0.0",
-    "isomorphic-style-loader": "1.0.0",
-    "jsonwebtoken": "^7.0.1",
-    "markdown-it": "^7.0.0",
-    "node-fetch": "1.5.3",
-    "normalize.css": "4.1.1",
-    "passport": "0.3.2",
-    "passport-facebook": "2.1.1",
-    "pretty-error": "2.0.0",
-    "react": "15.1.0",
-    "react-dom": "15.1.0",
-    "react-redux": "^4.4.5",
-    "redux": "^3.4.0",
-    "redux-thunk": "^2.1.0",
-    "sequelize": "^3.23.4",
-    "source-map-support": "0.4.0",
-=======
     "graphiql": "0.7.8",
     "graphql": "0.7.0",
     "history": "3.0.0",
@@ -64,9 +32,12 @@
     "pretty-error": "2.0.0",
     "react": "15.3.1",
     "react-dom": "15.3.1",
+    "react-redux": "^4.4.5",
+    "redux": "^3.5.2",
+    "redux-logger": "^2.6.1",
+    "redux-thunk": "^2.1.0",
     "sequelize": "3.24.1",
     "source-map-support": "0.4.2",
->>>>>>> fa3d6fa4
     "sqlite3": "3.1.4",
     "universal-router": "1.2.2",
     "whatwg-fetch": "1.0.0"
@@ -104,11 +75,7 @@
     "eslint-plugin-react": "^6.2.0",
     "extend": "^3.0.0",
     "file-loader": "^0.9.0",
-<<<<<<< HEAD
-    "gaze": "^1.0.0",
-=======
     "gaze": "^1.1.1",
->>>>>>> fa3d6fa4
     "git-repository": "^0.1.4",
     "glob": "^7.0.6",
     "json-loader": "^0.5.4",
@@ -135,18 +102,10 @@
     "react-addons-test-utils": "15.3.1",
     "react-transform-catch-errors": "^1.0.2",
     "react-transform-hmr": "^1.0.4",
-<<<<<<< HEAD
-    "redbox-react": "^1.2.6",
-    "redux-logger": "^2.6.1",
-    "sinon": "^2.0.0-pre",
-    "stylelint": "^6.6.0",
-    "stylelint-config-standard": "^9.0.0",
-=======
     "redbox-react": "^1.3.0",
     "sinon": "^2.0.0-pre.2",
     "stylelint": "^7.2.0",
     "stylelint-config-standard": "^13.0.0",
->>>>>>> fa3d6fa4
     "url-loader": "^0.5.7",
     "webpack": "^1.13.2",
     "webpack-hot-middleware": "^2.12.2",
