{
  "name": "web",
  "version": "0.0.0",
  "private": true,
  "engines": {
    "node": ">=6.5",
    "npm": ">=3.10"
  },
  "browserslist": [
    ">1%",
    "last 4 versions",
    "Firefox ESR",
    "not ie < 9"
  ],
  "dependencies": {
<<<<<<< HEAD
    "apollo-client": "^1.0.0",
    "babel-polyfill": "^6.22.0",
    "bluebird": "^3.4.7",
    "body-parser": "^1.16.0",
=======
    "babel-polyfill": "^6.23.0",
    "bluebird": "^3.5.0",
    "body-parser": "^1.17.1",
>>>>>>> 9aa7619d
    "classnames": "^2.2.5",
    "cookie-parser": "^1.4.3",
    "core-js": "^2.4.1",
    "express": "^4.15.2",
    "express-graphql": "^0.6.4",
    "express-jwt": "^5.1.0",
    "fastclick": "^1.0.6",
<<<<<<< HEAD
    "graphql": "^0.9.1",
    "graphql-tag": "^2.0.0",
    "history": "^4.5.1",
=======
    "graphql": "^0.9.2",
    "history": "^4.6.1",
>>>>>>> 9aa7619d
    "isomorphic-style-loader": "^1.1.0",
    "jsonwebtoken": "^7.3.0",
    "node-fetch": "^1.6.3",
    "normalize.css": "^6.0.0",
    "passport": "^0.3.2",
    "passport-facebook": "^2.1.1",
<<<<<<< HEAD
    "pretty-error": "^2.0.2",
    "query-string": "^4.3.1",
    "react": "^15.4.2",
    "react-apollo": "^1.0.0",
    "react-dom": "^15.4.2",
    "react-redux": "^5.0.2",
=======
    "pretty-error": "^2.1.0",
    "query-string": "^4.3.2",
    "react": "^15.5.3",
    "react-dom": "^15.5.3",
    "react-redux": "^5.0.4",
>>>>>>> 9aa7619d
    "redux": "^3.6.0",
    "redux-logger": "^3.0.1",
    "redux-thunk": "^2.2.0",
    "sequelize": "^3.30.4",
    "serialize-javascript": "^1.3.0",
    "source-map-support": "^0.4.14",
    "sqlite3": "^3.1.8",
    "universal-router": "^3.0.0",
    "whatwg-fetch": "^2.0.3"
  },
  "devDependencies": {
    "assets-webpack-plugin": "^3.5.1",
    "autoprefixer": "^6.7.7",
    "babel-cli": "^6.24.1",
    "babel-core": "^6.24.1",
    "babel-eslint": "^7.2.1",
    "babel-loader": "^6.4.1",
    "babel-plugin-rewire": "^1.1.0",
    "babel-preset-env": "^1.3.3",
    "babel-preset-react": "^6.24.1",
    "babel-preset-react-optimize": "^1.0.1",
    "babel-preset-stage-2": "^6.24.1",
    "babel-register": "^6.24.1",
    "babel-template": "^6.24.1",
    "babel-types": "^6.24.1",
    "browser-sync": "^2.18.8",
    "chai": "^3.5.0",
    "chokidar": "^1.6.1",
    "css-loader": "^0.28.0",
    "editorconfig-tools": "^0.1.1",
    "enzyme": "^2.8.0",
    "eslint": "^3.19.0",
    "eslint-config-airbnb": "^14.1.0",
    "eslint-loader": "^1.7.1",
    "eslint-plugin-css-modules": "^2.7.1",
    "eslint-plugin-import": "^2.2.0",
    "eslint-plugin-jsx-a11y": "^4.0.0",
    "eslint-plugin-react": "^6.10.3",
    "file-loader": "^0.11.1",
    "front-matter": "^2.1.2",
    "glob": "^7.1.1",
    "json-loader": "^0.5.4",
    "lint-staged": "^3.4.0",
    "markdown-it": "^8.3.1",
    "mkdirp": "^0.5.1",
    "mocha": "^3.2.0",
    "pixrem": "^3.0.2",
    "pleeease-filters": "^3.0.1",
    "postcss": "^5.2.16",
    "postcss-calc": "^5.3.1",
    "postcss-color-function": "^3.0.0",
    "postcss-custom-media": "^5.0.1",
    "postcss-custom-properties": "^5.0.2",
    "postcss-custom-selectors": "^3.0.0",
    "postcss-flexbugs-fixes": "^2.1.0",
    "postcss-global-import": "^1.0.0",
    "postcss-import": "^9.1.0",
    "postcss-loader": "^1.3.3",
    "postcss-media-minmax": "^2.1.2",
    "postcss-nested": "^1.0.0",
    "postcss-nesting": "^2.3.1",
    "postcss-pseudoelements": "^4.0.0",
    "postcss-selector-matches": "^2.0.5",
    "postcss-selector-not": "^2.0.0",
    "pre-commit": "^1.2.2",
    "raw-loader": "^0.5.1",
    "react-addons-test-utils": "^15.5.1",
    "react-deep-force-update": "^2.0.1",
    "react-hot-loader": "^3.0.0-beta.6",
    "redbox-react": "^1.3.6",
    "redux-mock-store": "^1.2.3",
    "rimraf": "^2.6.1",
    "sinon": "^2.1.0",
    "stylefmt": "^5.3.2",
    "stylelint": "^7.10.1",
    "stylelint-config-standard": "^16.0.0",
    "url-loader": "^0.5.8",
    "webpack": "^2.3.3",
    "webpack-bundle-analyzer": "^2.3.1",
    "webpack-dev-middleware": "^1.10.1",
    "webpack-hot-middleware": "^2.18.0",
    "write-file-webpack-plugin": "^4.0.0"
  },
  "babel": {
    "presets": [
      [
        "env",
        {
          "targets": {
            "node": "current"
          }
        }
      ],
      "stage-2",
      "react"
    ],
    "env": {
      "test": {
        "plugins": [
          "rewire"
        ]
      }
    }
  },
  "eslintConfig": {
    "parser": "babel-eslint",
    "extends": [
      "airbnb",
      "plugin:css-modules/recommended"
    ],
    "plugins": [
      "css-modules"
    ],
    "globals": {
      "__DEV__": true
    },
    "env": {
      "browser": true
    },
    "rules": {
      "import/extensions": "off",
      "import/no-extraneous-dependencies": "off",
      "react/jsx-filename-extension": "off",
      "react/prefer-stateless-function": "off"
    }
  },
  "stylelint": {
    "extends": "stylelint-config-standard",
    "rules": {
      "string-quotes": "single",
      "property-no-unknown": [
        true,
        {
          "ignoreProperties": [
            "composes"
          ]
        }
      ],
      "selector-pseudo-class-no-unknown": [
        true,
        {
          "ignorePseudoClasses": [
            "global"
          ]
        }
      ]
    }
  },
  "lint-staged": {
    "*.{cmd,html,json,md,sh,txt,xml,yml}": [
      "editorconfig-tools fix",
      "git add"
    ],
    "*.{js,jsx}": [
      "eslint --fix",
      "git add"
    ],
    "*.{css,less,scss,sss}": [
      "stylefmt",
      "stylelint",
      "git add"
    ]
  },
  "scripts": {
    "lint:js": "eslint src tools",
    "lint:css": "stylelint \"src/**/*.{css,less,scss,sss}\"",
    "lint:staged": "lint-staged",
    "lint": "yarn run lint:js && yarn run lint:css",
    "test": "mocha \"src/**/*.test.js\" --require babel-register --require test/setup.js",
    "test:watch": "yarn run test -- --reporter min --watch",
    "clean": "babel-node tools/run clean",
    "copy": "babel-node tools/run copy",
    "bundle": "babel-node tools/run bundle",
    "build": "babel-node tools/run build",
    "build:stats": "yarn run build -- --release --analyse",
    "deploy": "babel-node tools/run deploy",
    "render": "babel-node tools/run render",
    "serve": "babel-node tools/run runServer",
    "start": "babel-node tools/run start"
  }
}<|MERGE_RESOLUTION|>--- conflicted
+++ resolved
@@ -13,16 +13,10 @@
     "not ie < 9"
   ],
   "dependencies": {
-<<<<<<< HEAD
-    "apollo-client": "^1.0.0",
-    "babel-polyfill": "^6.22.0",
-    "bluebird": "^3.4.7",
-    "body-parser": "^1.16.0",
-=======
+    "apollo-client": "^1.0.2",
     "babel-polyfill": "^6.23.0",
     "bluebird": "^3.5.0",
     "body-parser": "^1.17.1",
->>>>>>> 9aa7619d
     "classnames": "^2.2.5",
     "cookie-parser": "^1.4.3",
     "core-js": "^2.4.1",
@@ -30,34 +24,21 @@
     "express-graphql": "^0.6.4",
     "express-jwt": "^5.1.0",
     "fastclick": "^1.0.6",
-<<<<<<< HEAD
-    "graphql": "^0.9.1",
+    "graphql": "^0.9.2",
     "graphql-tag": "^2.0.0",
-    "history": "^4.5.1",
-=======
-    "graphql": "^0.9.2",
     "history": "^4.6.1",
->>>>>>> 9aa7619d
     "isomorphic-style-loader": "^1.1.0",
     "jsonwebtoken": "^7.3.0",
     "node-fetch": "^1.6.3",
     "normalize.css": "^6.0.0",
     "passport": "^0.3.2",
     "passport-facebook": "^2.1.1",
-<<<<<<< HEAD
-    "pretty-error": "^2.0.2",
-    "query-string": "^4.3.1",
-    "react": "^15.4.2",
-    "react-apollo": "^1.0.0",
-    "react-dom": "^15.4.2",
-    "react-redux": "^5.0.2",
-=======
     "pretty-error": "^2.1.0",
     "query-string": "^4.3.2",
     "react": "^15.5.3",
+    "react-apollo": "^1.0.1",
     "react-dom": "^15.5.3",
     "react-redux": "^5.0.4",
->>>>>>> 9aa7619d
     "redux": "^3.6.0",
     "redux-logger": "^3.0.1",
     "redux-thunk": "^2.2.0",
