{
  "name": "web",
  "version": "0.0.0",
  "private": true,
  "engines": {
    "node": ">=6.5",
    "npm": ">=3.10"
  },
  "browserslist": [
    ">1%",
    "last 4 versions",
    "Firefox ESR",
    "not ie < 9"
  ],
  "dependencies": {
    "babel-polyfill": "^6.23.0",
    "bluebird": "^3.5.0",
    "body-parser": "^1.17.2",
    "classnames": "^2.2.5",
    "cookie-parser": "^1.4.3",
    "core-js": "^2.4.1",
    "express": "^4.15.3",
    "express-graphql": "^0.6.6",
    "express-jwt": "^5.3.0",
    "graphql": "^0.10.3",
    "history": "^4.6.3",
    "isomorphic-style-loader": "^3.0.0",
    "jsonwebtoken": "^7.4.1",
    "node-fetch": "^1.7.1",
    "normalize.css": "^7.0.0",
    "passport": "^0.3.2",
    "passport-facebook": "^2.1.1",
    "pretty-error": "^2.1.1",
    "prop-types": "^15.5.10",
    "query-string": "^4.3.4",
    "react": "^15.5.4",
    "react-dom": "^15.5.4",
    "react-redux": "^5.0.5",
    "redux": "^3.7.1",
    "redux-logger": "^3.0.6",
    "redux-thunk": "^2.2.0",
    "sequelize": "^4.2.1",
    "serialize-javascript": "^1.3.0",
    "source-map-support": "^0.4.15",
    "sqlite3": "^3.1.8",
    "universal-router": "^3.2.0",
    "whatwg-fetch": "^2.0.3"
  },
  "devDependencies": {
    "assets-webpack-plugin": "^3.5.1",
    "autoprefixer": "^7.1.1",
    "babel-cli": "^6.24.1",
    "babel-core": "^6.25.0",
    "babel-eslint": "^7.2.3",
    "babel-jest": "^20.0.3",
    "babel-loader": "^7.1.1",
    "babel-plugin-rewire": "^1.1.0",
    "babel-preset-env": "^1.5.2",
    "babel-preset-react": "^6.24.1",
    "babel-preset-react-optimize": "^1.0.1",
    "babel-preset-stage-2": "^6.24.1",
    "babel-register": "^6.24.1",
    "babel-template": "^6.25.0",
    "babel-types": "^6.25.0",
    "browser-sync": "^2.18.12",
    "chokidar": "^1.7.0",
    "cross-env": "^5.0.1",
    "css-loader": "^0.28.4",
    "enzyme": "^2.9.1",
    "eslint": "^3.19.0",
    "eslint-config-airbnb": "^15.0.1",
    "eslint-import-resolver-node": "^0.3.1",
    "eslint-loader": "^1.8.0",
    "eslint-plugin-css-modules": "^2.7.1",
    "eslint-plugin-flowtype": "^2.34.1",
    "eslint-plugin-import": "^2.6.1",
    "eslint-plugin-jsx-a11y": "^5.0.3",
    "eslint-plugin-react": "^7.0.1",
    "file-loader": "^0.11.2",
    "front-matter": "^2.1.2",
    "glob": "^7.1.2",
    "husky": "^0.14.1",
    "identity-obj-proxy": "^3.0.0",
    "jest": "^20.0.4",
    "jest-codemods": "^0.10.1",
    "jscodeshift": "^0.3.32",
    "lint-staged": "^4.0.0",
    "markdown-it": "^8.3.1",
    "mkdirp": "^0.5.1",
    "null-loader": "^0.1.1",
    "opn-cli": "^3.1.0",
    "pixrem": "^4.0.1",
    "pleeease-filters": "^4.0.0",
    "postcss": "^6.0.4",
    "postcss-calc": "^6.0.0",
    "postcss-color-function": "^4.0.0",
    "postcss-custom-media": "^6.0.0",
    "postcss-custom-properties": "^6.1.0",
    "postcss-custom-selectors": "^4.0.1",
    "postcss-flexbugs-fixes": "^3.0.0",
    "postcss-import": "^10.0.0",
    "postcss-loader": "^2.0.6",
    "postcss-media-minmax": "^3.0.0",
    "postcss-nested": "^2.0.2",
    "postcss-nesting": "^4.0.1",
    "postcss-pseudoelements": "^5.0.0",
    "postcss-selector-matches": "^3.0.1",
    "postcss-selector-not": "^3.0.1",
    "raw-loader": "^0.5.1",
    "react-deep-force-update": "^2.0.1",
    "react-error-overlay": "^1.0.9",
    "react-hot-loader": "^3.0.0-beta.7",
<<<<<<< HEAD
    "react-test-renderer": "^15.5.4",
    "redux-mock-store": "^1.2.3",
=======
    "react-test-renderer": "^15.6.1",
>>>>>>> efc044b9
    "rimraf": "^2.6.1",
    "sinon": "^2.3.5",
    "stylelint": "^7.12.0",
    "stylelint-config-standard": "^16.0.0",
    "stylelint-order": "^0.5.0",
    "svg-url-loader": "^2.1.1",
    "url-loader": "^0.5.9",
    "webpack": "^3.0.0",
    "webpack-bundle-analyzer": "^2.8.2",
    "webpack-dev-middleware": "^1.11.0",
    "webpack-hot-middleware": "^2.18.0",
    "webpack-node-externals": "^1.6.0"
  },
  "babel": {
    "presets": [
      [
        "env",
        {
          "targets": {
            "node": "current"
          }
        }
      ],
      "stage-2",
      "react"
    ],
    "env": {
      "test": {
        "plugins": [
          "rewire"
        ]
      }
    },
    "ignore": [
      "/node_modules/",
      "/build/chunks/",
      "/build/public/",
      "/build/updates/",
      "/build/server.js"
    ]
  },
  "lint-staged": {
    "*.{js,jsx}": [
      "eslint --fix",
      "git add"
    ],
    "*.{css,less,scss,sss}": [
      "stylelint --fix",
      "git add"
    ]
  },
  "scripts": {
    "precommit": "lint-staged",
    "lint-js": "eslint --ignore-path .gitignore --ignore-pattern \"!**/.*\" .",
    "lint-css": "stylelint \"src/**/*.{css,less,scss,sss}\"",
    "lint": "yarn run lint-js && yarn run lint-css",
    "fix-js": "yarn run lint-js -- --fix",
    "fix-css": "yarn run lint-css -- --fix",
    "fix": "yarn run fix-js && yarn run fix-css",
    "test": "jest",
    "test-watch": "yarn run test -- --watch --notify",
    "test-cover": "yarn run test -- --coverage",
    "coverage": "yarn run test-cover && opn coverage/lcov-report/index.html",
    "clean": "babel-node tools/run clean",
    "copy": "babel-node tools/run copy",
    "bundle": "babel-node tools/run bundle",
    "build": "babel-node tools/run build",
    "build-stats": "yarn run build -- --release --analyse",
    "deploy": "babel-node tools/run deploy",
    "render": "babel-node tools/run render",
    "serve": "babel-node tools/run runServer",
    "start": "babel-node tools/run start"
  }
}<|MERGE_RESOLUTION|>--- conflicted
+++ resolved
@@ -110,12 +110,8 @@
     "react-deep-force-update": "^2.0.1",
     "react-error-overlay": "^1.0.9",
     "react-hot-loader": "^3.0.0-beta.7",
-<<<<<<< HEAD
-    "react-test-renderer": "^15.5.4",
+    "react-test-renderer": "^15.6.1",
     "redux-mock-store": "^1.2.3",
-=======
-    "react-test-renderer": "^15.6.1",
->>>>>>> efc044b9
     "rimraf": "^2.6.1",
     "sinon": "^2.3.5",
     "stylelint": "^7.12.0",
