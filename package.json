--- conflicted
+++ resolved
@@ -102,11 +102,8 @@
     "react-addons-test-utils": "15.3.2",
     "react-hot-loader": "^3.0.0-beta.6",
     "redbox-react": "^1.3.1",
-<<<<<<< HEAD
+    "redux-mock-store": "^1.2.1",
     "rimraf": "^2.5.4",
-=======
-    "redux-mock-store": "^1.2.1",
->>>>>>> 188bafb4
     "sinon": "^2.0.0-pre.2",
     "stylelint": "^7.3.1",
     "stylelint-config-standard": "^13.0.2",
