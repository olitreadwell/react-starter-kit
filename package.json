--- conflicted
+++ resolved
@@ -15,19 +15,15 @@
     "express": "4.14.0",
     "express-graphql": "0.5.4",
     "express-jwt": "5.0.0",
-    "express-request-language": "^1.1.6",
+    "express-request-language": "1.1.7",
     "fastclick": "1.0.6",
     "fbjs": "0.8.4",
     "front-matter": "2.1.0",
     "graphiql": "0.7.8",
     "graphql": "0.7.0",
-<<<<<<< HEAD
     "history": "4.2.0",
-=======
-    "history": "3.0.0",
-    "intl": "^1.2.4",
-    "intl-locales-supported": "^1.0.0",
->>>>>>> f6b8c59f
+    "intl": "1.2.5",
+    "intl-locales-supported": "1.0.0",
     "isomorphic-style-loader": "1.0.0",
     "jsonwebtoken": "7.1.9",
     "markdown-it": "8.0.0",
@@ -35,28 +31,17 @@
     "normalize.css": "4.2.0",
     "passport": "0.3.2",
     "passport-facebook": "2.1.1",
-<<<<<<< HEAD
     "pretty-error": "2.0.1",
     "query-string": "4.2.3",
     "react": "15.3.2",
     "react-dom": "15.3.2",
+    "react-intl": "2.1.5",
     "react-redux": "4.4.5",
     "redux": "3.6.0",
     "redux-logger": "2.6.1",
     "redux-thunk": "2.1.0",
     "sequelize": "3.24.3",
     "serialize-javascript": "1.3.0",
-=======
-    "pretty-error": "2.0.0",
-    "react": "15.3.1",
-    "react-dom": "15.3.1",
-    "react-intl": "^2.1.5",
-    "react-redux": "^4.4.5",
-    "redux": "^3.5.2",
-    "redux-logger": "^2.6.1",
-    "redux-thunk": "^2.1.0",
-    "sequelize": "3.24.2",
->>>>>>> f6b8c59f
     "source-map-support": "0.4.2",
     "sqlite3": "3.1.4",
     "universal-router": "1.2.2",
@@ -69,7 +54,7 @@
     "babel-core": "^6.14.0",
     "babel-eslint": "^6.1.2",
     "babel-loader": "^6.2.5",
-    "babel-plugin-react-intl": "^2.1.4",
+    "babel-plugin-react-intl": "^2.2.0",
     "babel-plugin-react-transform": "^2.0.2",
     "babel-plugin-rewire": "^1.0.0",
     "babel-plugin-transform-react-constant-elements": "^6.9.1",
@@ -91,16 +76,9 @@
     "eslint": "^3.6.0",
     "eslint-config-airbnb": "^12.0.0",
     "eslint-loader": "^1.5.0",
-<<<<<<< HEAD
     "eslint-plugin-import": "^1.16.0",
     "eslint-plugin-jsx-a11y": "^2.2.2",
     "eslint-plugin-react": "^6.3.0",
-=======
-    "eslint-plugin-babel": "^3.3.0",
-    "eslint-plugin-import": "^1.14.0",
-    "eslint-plugin-jsx-a11y": "^2.2.1",
-    "eslint-plugin-react": "^6.2.0",
->>>>>>> f6b8c59f
     "extend": "^3.0.0",
     "file-loader": "^0.9.0",
     "gaze": "^1.1.1",
@@ -155,9 +133,6 @@
   },
   "eslintConfig": {
     "parser": "babel-eslint",
-    "plugins": [
-      "babel"
-    ],
     "extends": "airbnb",
     "globals": {
       "__DEV__": true
@@ -168,31 +143,12 @@
     "rules": {
       "arrow-parens": "off",
       "generator-star-spacing": "off",
-<<<<<<< HEAD
       "import/extensions": "off",
-=======
-      "new-cap": "off",
-      "array-bracket-spacing": "off",
-      "object-curly-spacing": "off",
-      "object-shorthand": "off",
-      "arrow-parens": "off",
->>>>>>> f6b8c59f
       "import/no-extraneous-dependencies": "off",
       "react/forbid-prop-types": "off",
       "react/jsx-filename-extension": "off",
       "react/no-danger": "off",
-<<<<<<< HEAD
       "react/no-unused-prop-types": "off"
-=======
-      "react/no-unused-prop-types": "off",
-      "react/require-extension": "off",
-      "babel/generator-star-spacing": 1,
-      "babel/new-cap": "off",
-      "babel/array-bracket-spacing": 1,
-      "babel/object-curly-spacing": "off",
-      "babel/object-shorthand": 1,
-      "babel/arrow-parens": "off"
->>>>>>> f6b8c59f
     }
   },
   "stylelint": {
