--- conflicted
+++ resolved
@@ -28,24 +28,16 @@
     "passport": "^0.3.2",
     "passport-facebook": "^2.1.1",
     "pretty-error": "^2.0.2",
-<<<<<<< HEAD
-    "query-string": "^4.2.3",
-    "react": "^15.4.1",
-    "react-dom": "^15.4.1",
+    "query-string": "^4.3.1",
+    "react": "^15.4.2",
+    "react-dom": "^15.4.2",
     "react-redux": "^5.0.2",
     "redux": "^3.6.0",
     "redux-logger": "^2.7.4",
     "redux-thunk": "^2.1.0",
-    "sequelize": "^3.28.0",
+    "sequelize": "^3.30.1",
     "serialize-javascript": "^1.3.0",
-    "source-map-support": "^0.4.6",
-=======
-    "query-string": "^4.3.1",
-    "react": "^15.4.2",
-    "react-dom": "^15.4.2",
-    "sequelize": "^3.30.1",
     "source-map-support": "^0.4.11",
->>>>>>> a55d3114
     "sqlite3": "^3.1.8",
     "universal-router": "^2.0.0",
     "whatwg-fetch": "^2.0.2"
@@ -109,11 +101,7 @@
     "postcss-url": "^5.1.2",
     "pre-commit": "^1.2.2",
     "raw-loader": "^0.5.1",
-<<<<<<< HEAD
-    "react-addons-test-utils": "^15.4.1",
-=======
     "react-addons-test-utils": "^15.4.2",
->>>>>>> a55d3114
     "react-deep-force-update": "^2.0.1",
     "react-hot-loader": "^3.0.0-beta.6",
     "redbox-react": "^1.3.3",
