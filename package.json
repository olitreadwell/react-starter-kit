{
  "private": true,
  "engines": {
    "node": ">=6.5",
    "npm": ">=3.10"
  },
  "dependencies": {
    "babel-polyfill": "6.16.0",
    "babel-runtime": "6.18.0",
    "bluebird": "3.4.6",
    "body-parser": "1.15.2",
    "classnames": "2.2.5",
    "cookie-parser": "1.4.3",
    "core-js": "2.4.1",
    "express": "4.14.0",
    "express-graphql": "0.5.4",
    "express-jwt": "5.1.0",
    "fastclick": "1.0.6",
    "fbjs": "0.8.5",
    "front-matter": "2.1.0",
    "graphiql": "0.7.8",
    "graphql": "0.7.2",
    "history": "4.4.0",
    "isomorphic-style-loader": "1.1.0",
    "jsonwebtoken": "7.1.9",
    "markdown-it": "8.1.0",
    "node-fetch": "1.6.3",
    "normalize.css": "5.0.0",
    "passport": "0.3.2",
    "passport-facebook": "2.1.1",
    "pretty-error": "2.0.2",
    "query-string": "4.2.3",
    "react": "15.3.2",
    "react-dom": "15.3.2",
<<<<<<< HEAD
    "react-redux": "4.4.5",
    "redux": "3.6.0",
    "redux-logger": "2.7.0",
    "redux-thunk": "2.1.0",
    "sequelize": "3.24.5",
    "serialize-javascript": "1.3.0",
    "source-map-support": "0.4.5",
    "sqlite3": "3.1.6",
=======
    "sequelize": "3.24.8",
    "source-map-support": "0.4.6",
    "sqlite3": "3.1.8",
>>>>>>> 3c3e18ec
    "universal-router": "2.0.0",
    "whatwg-fetch": "1.0.0"
  },
  "devDependencies": {
    "assets-webpack-plugin": "^3.5.0",
    "autoprefixer": "^6.5.2",
    "babel-cli": "^6.18.0",
    "babel-core": "^6.18.2",
    "babel-eslint": "^7.1.0",
    "babel-loader": "^6.2.7",
    "babel-plugin-rewire": "^1.0.0",
    "babel-plugin-transform-react-constant-elements": "^6.9.1",
    "babel-plugin-transform-react-inline-elements": "^6.8.0",
    "babel-plugin-transform-react-remove-prop-types": "^0.2.10",
    "babel-plugin-transform-runtime": "^6.15.0",
    "babel-preset-latest": "^6.16.0",
    "babel-preset-react": "^6.16.0",
    "babel-preset-stage-0": "^6.16.0",
    "babel-register": "^6.18.0",
    "babel-template": "^6.16.0",
    "babel-types": "^6.18.0",
    "browser-sync": "^2.17.5",
    "chai": "^3.5.0",
    "css-loader": "^0.25.0",
    "enzyme": "^2.5.1",
    "eslint": "^3.9.1",
    "eslint-config-airbnb": "^13.0.0",
    "eslint-loader": "^1.6.1",
    "eslint-plugin-import": "^2.2.0",
    "eslint-plugin-jsx-a11y": "^2.2.3",
    "eslint-plugin-react": "^6.6.0",
    "extend": "^3.0.0",
    "file-loader": "^0.9.0",
    "gaze": "^1.1.2",
    "git-repository": "^0.1.4",
    "glob": "^7.1.1",
    "json-loader": "^0.5.4",
    "mkdirp": "^0.5.1",
    "mocha": "^3.1.2",
    "pixrem": "^3.0.2",
    "pleeease-filters": "^3.0.0",
    "postcss": "^5.2.5",
    "postcss-calc": "^5.3.1",
    "postcss-color-function": "^2.0.1",
    "postcss-custom-media": "^5.0.1",
    "postcss-custom-properties": "^5.0.1",
    "postcss-custom-selectors": "^3.0.0",
    "postcss-flexbugs-fixes": "^2.0.0",
    "postcss-loader": "^1.1.0",
    "postcss-media-minmax": "^2.1.2",
    "postcss-nested": "^1.0.0",
    "postcss-nesting": "^2.3.1",
    "postcss-partial-import": "^2.1.0",
    "postcss-pseudoelements": "^3.0.0",
    "postcss-selector-matches": "^2.0.5",
    "postcss-selector-not": "^2.0.0",
    "postcss-url": "^5.1.2",
    "raw-loader": "^0.5.1",
    "react-addons-test-utils": "15.3.2",
    "react-deep-force-update": "^2.0.1",
    "react-hot-loader": "^3.0.0-beta.6",
    "redbox-react": "^1.3.2",
    "redux-mock-store": "^1.2.1",
    "rimraf": "^2.5.4",
    "sinon": "^2.0.0-pre.3",
    "stylelint": "^7.5.0",
    "stylelint-config-standard": "^14.0.0",
    "url-loader": "^0.5.7",
    "webpack": "^1.13.3",
    "webpack-hot-middleware": "^2.13.2",
    "webpack-middleware": "^1.5.1"
  },
  "babel": {
    "presets": [
      "react",
      "stage-0"
    ],
    "plugins": [
      "syntax-trailing-function-commas",
      "transform-async-to-generator",
      "transform-es2015-destructuring",
      "transform-es2015-parameters",
      "transform-es2015-duplicate-keys",
      "transform-es2015-modules-commonjs",
      "transform-exponentiation-operator",
      "transform-runtime"
    ],
    "env": {
      "test": {
        "plugins": [
          "rewire"
        ]
      }
    }
  },
  "eslintConfig": {
    "parser": "babel-eslint",
    "extends": "airbnb",
    "globals": {
      "__DEV__": true
    },
    "env": {
      "browser": true
    },
    "rules": {
      "arrow-parens": "off",
      "generator-star-spacing": "off",
      "import/extensions": "off",
      "import/no-extraneous-dependencies": "off",
      "react/forbid-prop-types": "off",
      "react/jsx-filename-extension": "off",
      "react/no-danger": "off",
      "react/no-unused-prop-types": "off"
    }
  },
  "stylelint": {
    "extends": "stylelint-config-standard",
    "rules": {
      "string-quotes": "single",
      "property-no-unknown": [
        true,
        {
          "ignoreProperties": [
            "composes"
          ]
        }
      ],
      "selector-pseudo-class-no-unknown": [
        true,
        {
          "ignorePseudoClasses": [
            "global"
          ]
        }
      ]
    }
  },
  "scripts": {
    "lint:js": "eslint src tools",
    "lint:css": "stylelint \"src/**/*.{css,less,scss,sss}\"",
    "lint": "npm run lint:js && npm run lint:css",
    "test": "mocha \"src/**/*.test.js\" --require babel-register --require test/setup.js",
    "test:watch": "npm run test -- --reporter min --watch",
    "clean": "babel-node tools/run clean",
    "copy": "babel-node tools/run copy",
    "bundle": "babel-node tools/run bundle",
    "build": "babel-node tools/run build",
    "deploy": "babel-node tools/run deployToAzureWebApps",
    "render": "babel-node tools/run render",
    "serve": "babel-node tools/run runServer",
    "start": "babel-node tools/run start"
  }
}<|MERGE_RESOLUTION|>--- conflicted
+++ resolved
@@ -32,20 +32,14 @@
     "query-string": "4.2.3",
     "react": "15.3.2",
     "react-dom": "15.3.2",
-<<<<<<< HEAD
     "react-redux": "4.4.5",
     "redux": "3.6.0",
-    "redux-logger": "2.7.0",
+    "redux-logger": "2.7.4",
     "redux-thunk": "2.1.0",
-    "sequelize": "3.24.5",
+    "sequelize": "3.24.8",
     "serialize-javascript": "1.3.0",
-    "source-map-support": "0.4.5",
-    "sqlite3": "3.1.6",
-=======
-    "sequelize": "3.24.8",
     "source-map-support": "0.4.6",
     "sqlite3": "3.1.8",
->>>>>>> 3c3e18ec
     "universal-router": "2.0.0",
     "whatwg-fetch": "1.0.0"
   },
