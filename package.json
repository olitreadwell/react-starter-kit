{
  "private": true,
  "engines": {
    "node": ">=5.0 <7",
    "npm": ">=3.3 <4"
  },
  "dependencies": {
    "babel-polyfill": "6.9.1",
    "babel-runtime": "6.9.2",
    "bluebird": "3.4.0",
    "body-parser": "1.15.1",
    "classnames": "2.2.5",
    "cookie-parser": "1.4.3",
    "core-js": "2.4.0",
    "eventemitter3": "1.2.0",
    "express": "4.13.4",
    "express-graphql": "0.5.3",
    "express-jwt": "3.4.0",
    "express-request-language": "^1.1.4",
    "fastclick": "1.0.6",
    "fbjs": "0.8.3",
    "front-matter": "2.1.0",
    "graphiql": "0.7.2",
    "graphql": "0.6.0",
<<<<<<< HEAD
    "history": "2.1.1",
    "intl": "^1.1.0",
    "intl-locales-supported": "^1.0.0",
=======
    "history": "3.0.0",
>>>>>>> 0dd83636
    "isomorphic-style-loader": "1.0.0",
    "jsonwebtoken": "7.0.0",
    "markdown-it": "6.0.5",
    "node-fetch": "1.5.3",
    "normalize.css": "4.1.1",
    "passport": "0.3.2",
    "passport-facebook": "2.1.1",
    "pretty-error": "2.0.0",
<<<<<<< HEAD
    "react": "15.0.2",
    "react-dom": "15.0.2",
    "react-intl": "^2.1.0",
    "react-redux": "^4.4.5",
    "redux": "^3.4.0",
    "redux-thunk": "^2.0.1",
    "sequelize": "3.23.2",
=======
    "react": "15.1.0",
    "react-dom": "15.1.0",
    "react-redux": "^4.4.5",
    "redux": "^3.4.0",
    "redux-thunk": "^2.1.0",
    "sequelize": "3.23.3",
>>>>>>> 0dd83636
    "source-map-support": "0.4.0",
    "sqlite3": "3.1.4",
    "universal-router": "1.2.2",
    "whatwg-fetch": "1.0.0"
  },
  "devDependencies": {
    "assets-webpack-plugin": "^3.4.0",
    "autoprefixer": "^6.3.6",
    "babel-cli": "^6.9.0",
    "babel-core": "^6.9.0",
    "babel-eslint": "^6.0.4",
    "babel-loader": "^6.2.4",
    "babel-plugin-react-intl": "^2.1.2",
    "babel-plugin-react-transform": "^2.0.2",
    "babel-plugin-rewire": "^1.0.0-rc-3",
    "babel-plugin-transform-react-constant-elements": "^6.8.0",
    "babel-plugin-transform-react-inline-elements": "^6.8.0",
    "babel-plugin-transform-react-remove-prop-types": "^0.2.7",
    "babel-plugin-transform-runtime": "^6.9.0",
    "babel-preset-es2015": "^6.9.0",
    "babel-preset-node5": "^11.1.0",
    "babel-preset-react": "^6.5.0",
    "babel-preset-stage-0": "^6.5.0",
    "babel-register": "^6.9.0",
    "babel-template": "^6.9.0",
    "babel-types": "^6.9.0",
    "browser-sync": "^2.12.8",
    "chai": "^3.5.0",
    "css-loader": "^0.23.1",
    "del": "^2.2.0",
    "enzyme": "^2.3.0",
    "eslint": "^2.10.2",
    "eslint-config-airbnb": "^9.0.1",
    "eslint-loader": "^1.3.0",
    "eslint-plugin-import": "^1.8.1",
    "eslint-plugin-jsx-a11y": "^1.2.2",
    "eslint-plugin-react": "^5.1.1",
    "extend": "^3.0.0",
    "file-loader": "^0.8.5",
    "gaze": "^1.0.0",
    "git-repository": "^0.1.4",
    "glob": "^7.0.3",
    "json-loader": "^0.5.4",
    "mkdirp": "^0.5.1",
    "mocha": "^2.5.3",
    "ncp": "^2.0.0",
    "pixrem": "^3.0.1",
    "pleeease-filters": "^3.0.0",
    "postcss": "^5.0.21",
    "postcss-calc": "^5.2.1",
    "postcss-color-function": "^2.0.1",
    "postcss-custom-media": "^5.0.1",
    "postcss-custom-properties": "^5.0.1",
    "postcss-custom-selectors": "^3.0.0",
    "postcss-import": "^8.1.2",
    "postcss-loader": "^0.9.1",
    "postcss-media-minmax": "^2.1.2",
    "postcss-nesting": "^2.3.1",
    "postcss-pseudoelements": "^3.0.0",
    "postcss-selector-matches": "^2.0.1",
    "postcss-selector-not": "^2.0.0",
    "raw-loader": "^0.5.1",
    "react-addons-test-utils": "^15.1.0",
    "react-transform-catch-errors": "^1.0.2",
    "react-transform-hmr": "^1.0.4",
<<<<<<< HEAD
    "redbox-react": "^1.2.4",
=======
    "redbox-react": "^1.2.6",
>>>>>>> 0dd83636
    "redux-logger": "^2.6.1",
    "sinon": "^2.0.0-pre",
    "stylelint": "^6.6.0",
    "stylelint-config-standard": "^9.0.0",
    "url-loader": "^0.5.7",
    "webpack": "^1.13.1",
    "webpack-hot-middleware": "^2.10.0",
    "webpack-middleware": "^1.5.1"
  },
  "babel": {
    "presets": [
      "react",
      "node5",
      "stage-0"
    ],
    "env": {
      "test": {
        "plugins": [
          "rewire"
        ]
      }
    }
  },
  "eslintConfig": {
    "parser": "babel-eslint",
    "extends": "airbnb",
    "globals": {
      "__DEV__": true
    },
    "env": {
      "browser": true
    },
    "rules": {
      "no-confusing-arrow": 0,
      "react/jsx-quotes": 0,
      "jsx-quotes": [
        2,
        "prefer-double"
      ]
    }
  },
  "stylelint": {
    "extends": "stylelint-config-standard",
    "rules": {
      "string-quotes": "single",
      "selector-pseudo-class-no-unknown": [
        true,
        {
          "ignorePseudoClasses": [
            "global",
            "local"
          ]
        }
      ]
    }
  },
  "scripts": {
    "eslint": "eslint src tools",
    "stylelint": "stylelint \"src/**/*.css\"",
    "lint": "npm run eslint && npm run stylelint",
    "test": "mocha \"src/**/*.test.js\" --require test/setup.js --compilers js:babel-register",
    "test:watch": "npm run test -- --reporter min --watch",
    "clean": "babel-node tools/run clean",
    "copy": "babel-node tools/run copy",
    "extractMessages": "babel-node tools/run extractMessages",
    "bundle": "babel-node tools/run bundle",
    "build": "babel-node tools/run build",
    "deploy": "babel-node tools/run deploy",
    "render": "babel-node tools/run render",
    "start": "babel-node tools/run start"
  }
}<|MERGE_RESOLUTION|>--- conflicted
+++ resolved
@@ -22,13 +22,9 @@
     "front-matter": "2.1.0",
     "graphiql": "0.7.2",
     "graphql": "0.6.0",
-<<<<<<< HEAD
-    "history": "2.1.1",
+    "history": "3.0.0",
     "intl": "^1.1.0",
     "intl-locales-supported": "^1.0.0",
-=======
-    "history": "3.0.0",
->>>>>>> 0dd83636
     "isomorphic-style-loader": "1.0.0",
     "jsonwebtoken": "7.0.0",
     "markdown-it": "6.0.5",
@@ -37,22 +33,13 @@
     "passport": "0.3.2",
     "passport-facebook": "2.1.1",
     "pretty-error": "2.0.0",
-<<<<<<< HEAD
-    "react": "15.0.2",
-    "react-dom": "15.0.2",
-    "react-intl": "^2.1.0",
-    "react-redux": "^4.4.5",
-    "redux": "^3.4.0",
-    "redux-thunk": "^2.0.1",
-    "sequelize": "3.23.2",
-=======
     "react": "15.1.0",
     "react-dom": "15.1.0",
+    "react-intl": "^2.1.0",
     "react-redux": "^4.4.5",
     "redux": "^3.4.0",
     "redux-thunk": "^2.1.0",
     "sequelize": "3.23.3",
->>>>>>> 0dd83636
     "source-map-support": "0.4.0",
     "sqlite3": "3.1.4",
     "universal-router": "1.2.2",
@@ -118,11 +105,7 @@
     "react-addons-test-utils": "^15.1.0",
     "react-transform-catch-errors": "^1.0.2",
     "react-transform-hmr": "^1.0.4",
-<<<<<<< HEAD
-    "redbox-react": "^1.2.4",
-=======
     "redbox-react": "^1.2.6",
->>>>>>> 0dd83636
     "redux-logger": "^2.6.1",
     "sinon": "^2.0.0-pre",
     "stylelint": "^6.6.0",
