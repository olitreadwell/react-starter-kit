--- conflicted
+++ resolved
@@ -23,14 +23,8 @@
     "graphql": "0.6.0",
     "history": "3.0.0",
     "isomorphic-style-loader": "1.0.0",
-<<<<<<< HEAD
-    "jsonwebtoken": "7.0.0",
-    "markdown-it": "6.0.5",
-=======
-    "jade": "1.11.0",
     "jsonwebtoken": "^7.0.1",
     "markdown-it": "^7.0.0",
->>>>>>> 178cc8e2
     "node-fetch": "1.5.3",
     "normalize.css": "4.1.1",
     "passport": "0.3.2",
@@ -41,11 +35,7 @@
     "react-redux": "^4.4.5",
     "redux": "^3.4.0",
     "redux-thunk": "^2.1.0",
-<<<<<<< HEAD
-    "sequelize": "3.23.3",
-=======
     "sequelize": "^3.23.4",
->>>>>>> 178cc8e2
     "source-map-support": "0.4.0",
     "sqlite3": "3.1.4",
     "universal-router": "1.2.2",
