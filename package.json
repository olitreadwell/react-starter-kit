--- conflicted
+++ resolved
@@ -32,22 +32,15 @@
     "query-string": "4.2.3",
     "react": "15.3.2",
     "react-dom": "15.3.2",
-<<<<<<< HEAD
-    "react-redux": "4.4.5",
-    "redux": "3.6.0",
-    "redux-logger": "2.6.1",
-    "redux-thunk": "2.1.0",
-    "sequelize": "3.24.3",
-    "serialize-javascript": "1.3.0",
-    "source-map-support": "0.4.2",
-    "sqlite3": "3.1.4",
-    "universal-router": "1.2.2",
-=======
+    "react-redux": "^4.4.5",
+    "redux": "^3.6.0",
+    "redux-logger": "^2.7.0",
+    "redux-thunk": "^2.1.0",
     "sequelize": "3.24.5",
+    "serialize-javascript": "^1.3.0",
     "source-map-support": "0.4.5",
     "sqlite3": "3.1.6",
     "universal-router": "2.0.0",
->>>>>>> 49399cd5
     "whatwg-fetch": "1.0.0"
   },
   "devDependencies": {
@@ -107,12 +100,8 @@
     "raw-loader": "^0.5.1",
     "react-addons-test-utils": "15.3.2",
     "react-hot-loader": "^3.0.0-beta.6",
-<<<<<<< HEAD
-    "redbox-react": "^1.3.1",
+    "redbox-react": "^1.3.2",
     "redux-mock-store": "^1.2.1",
-=======
-    "redbox-react": "^1.3.2",
->>>>>>> 49399cd5
     "rimraf": "^2.5.4",
     "sinon": "^2.0.0-pre.3",
     "stylelint": "^7.5.0",
