## Contributing to React Starter Kit

React Starter Kit is currently the most widely adopted Node.js/React boilerplate used by many
tech startups around the globe. We're working hard to keep it up to date, making sure that it
follows best practices and high coding standards, paying extremely close attention to details.

Your contributions are welcome and are greatly appreciated! Every little bit helps, and credit
will always be given.

Please take a moment to review this document in order to make the contribution process easy and
effective for everyone involved.

### Conduct

Please, follow the [golden rule](https://en.wikipedia.org/wiki/Golden_Rule). Be respectful, even to
those that are disrespectful.

### Feedback

Feedback is the breakfast for champions! We'd love to hear your opinions, discuss potential
improvements, architecture, theory, internal implementation, etc. Please, join or start a new
conversation in our [issue tracker](https://github.com/kriasoft/react-starter-kit/issues),
[Gitter](https://gitter.im/kriasoft/react-starter-kit) chat room, or let's talk face-to-face on
[Appear.in](https://appear.in/react) or [Skype](http://hatscripts.com/addskype?koistya).

### Documentation

We need your help with improving documentation to the project. This might be the easiest way for
you to contribute, because you don't even need to clone the repo but can edit or create new `.md`
files right from GitHub website as described [here](https://help.github.com/articles/editing-files-in-your-repository/).

### Bugs & Feature Requests

Before opening an issue, please:

* Check the [Getting Started](https://github.com/kriasoft/react-starter-kit/blob/master/docs/getting-started.md) guide.
* Search the [issue tracker](https://github.com/kriasoft/react-starter-kit/issues) to make sure
  your issue hasn’t already been reported.
* If your issue sounds more like a question, please post it on StackOverflow.com instead with the
  tag [react-starter-kit](http://stackoverflow.com/questions/tagged/react-starter-kit).

### Pull Requests

Before you submit a [pull request](https://help.github.com/articles/using-pull-requests/) from your
forked repo, check that it meets these guidelines:

* If the pull request adds functionality, the docs should be updated as part of the same PR.
* Create a separate PR for each small feature or bug fix.
* [Squash](http://stackoverflow.com/questions/5189560/squash-my-last-x-commits-together-using-git)
  your commits into one for each PR.
<<<<<<< HEAD
* Run `npm test` to make sure that your code style is OK and there are no any regression bugs.
=======
* Run `yarn test` to make sure that your code style is OK and there are no any regression bugs. 
>>>>>>> 97fbda63
* When contributing to an opt-in feature, apply the `[feature/...]` tag as a prefix to your PR title

#### Style Guide

Our linter will catch most styling issues that may exist in your code. You can check the status
of your code styling by simply running: `yarn lint`

However, there are still some styles that the linter cannot pick up. If you are unsure about
something, looking at [Airbnb's Style Guide](https://github.com/airbnb/javascript) will guide you
in the right direction.

### License

By contributing to React Starter Kit, you agree that your contributions will be licensed under its
[MIT license](https://github.com/kriasoft/react-starter-kit/blob/master/LICENSE.txt).<|MERGE_RESOLUTION|>--- conflicted
+++ resolved
@@ -48,11 +48,7 @@
 * Create a separate PR for each small feature or bug fix.
 * [Squash](http://stackoverflow.com/questions/5189560/squash-my-last-x-commits-together-using-git)
   your commits into one for each PR.
-<<<<<<< HEAD
-* Run `npm test` to make sure that your code style is OK and there are no any regression bugs.
-=======
 * Run `yarn test` to make sure that your code style is OK and there are no any regression bugs. 
->>>>>>> 97fbda63
 * When contributing to an opt-in feature, apply the `[feature/...]` tag as a prefix to your PR title
 
 #### Style Guide
