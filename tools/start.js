--- conflicted
+++ resolved
@@ -27,12 +27,8 @@
  */
 async function start() {
   await run(clean);
-<<<<<<< HEAD
-  await run(extractMessages.bind(undefined, { watch: true }));
-  await run(copy.bind(undefined, { watch: true }));
-=======
+  await run(extractMessages);
   await run(copy);
->>>>>>> 7f347c46
   await new Promise(resolve => {
     // Hot Module Replacement (HMR) + React Hot Reload
     if (config.debug) {
