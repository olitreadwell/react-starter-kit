--- conflicted
+++ resolved
@@ -155,13 +155,11 @@
           limit: 10000,
         },
       },
-<<<<<<< HEAD
       {
         test: /\.(graphql|gql)$/,
         exclude: /node_modules/,
         loader: 'graphql-tag/loader',
       },
-=======
 
       // Exclude dev modules from production build
       ...isDebug ? [] : [
@@ -174,7 +172,6 @@
           use: 'null-loader',
         },
       ],
->>>>>>> fe90e5e9
     ],
   },
 
