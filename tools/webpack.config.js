/**
 * React Starter Kit (https://www.reactstarterkit.com/)
 *
 * Copyright © 2014-present Kriasoft, LLC. All rights reserved.
 *
 * This source code is licensed under the MIT license found in the
 * LICENSE.txt file in the root directory of this source tree.
 */

import path from 'path';
import webpack from 'webpack';
import AssetsPlugin from 'assets-webpack-plugin';
import { BundleAnalyzerPlugin } from 'webpack-bundle-analyzer';
import pkg from '../package.json';

const isDebug = !process.argv.includes('--release');
const isVerbose = process.argv.includes('--verbose');
const isAnalyze = process.argv.includes('--analyze') || process.argv.includes('--analyse');

//
// Common configuration chunk to be used for both
// client-side (client.js) and server-side (server.js) bundles
// -----------------------------------------------------------------------------

const config = {
  context: path.resolve(__dirname, '..'),

  output: {
    path: path.resolve(__dirname, '../build/public/assets'),
    publicPath: '/assets/',
    pathinfo: isVerbose,
  },

  module: {
    rules: [
      {
        test: /\.jsx?$/,
        loader: 'babel-loader',
        include: [
          path.resolve(__dirname, '../src'),
        ],
        query: {
          // https://github.com/babel/babel-loader#options
          cacheDirectory: isDebug,

          // https://babeljs.io/docs/usage/options/
          babelrc: false,
          presets: [
            // A Babel preset that can automatically determine the Babel plugins and polyfills
            // https://github.com/babel/babel-preset-env
            ['env', {
              targets: {
                browsers: pkg.browserslist,
              },
              modules: false,
              useBuiltIns: false,
              debug: false,
            }],
            // Experimental ECMAScript proposals
            // https://babeljs.io/docs/plugins/#presets-stage-x-experimental-presets-
            'stage-2',
            // JSX, Flow
            // https://github.com/babel/babel/tree/master/packages/babel-preset-react
            'react',
            // Optimize React code for the production build
            // https://github.com/thejameskyle/babel-react-optimize
            ...isDebug ? [] : ['react-optimize'],
          ],
          plugins: [
            // Adds component stack to warning messages
            // https://github.com/babel/babel/tree/master/packages/babel-plugin-transform-react-jsx-source
            ...isDebug ? ['transform-react-jsx-source'] : [],
            // Adds __self attribute to JSX which React will use for some warnings
            // https://github.com/babel/babel/tree/master/packages/babel-plugin-transform-react-jsx-self
            ...isDebug ? ['transform-react-jsx-self'] : [],
            'react-intl',
          ],
        },
      },
      {
        test: /\.css/,
        use: [
          {
            loader: 'isomorphic-style-loader',
          },
          {
            loader: 'css-loader',
            options: {
              // CSS Loader https://github.com/webpack/css-loader
              importLoaders: 1,
              sourceMap: isDebug,
              // CSS Modules https://github.com/css-modules/css-modules
              modules: true,
              localIdentName: isDebug ? '[name]-[local]-[hash:base64:5]' : '[hash:base64:5]',
              // CSS Nano http://cssnano.co/options/
              minimize: !isDebug,
              discardComments: { removeAll: true },
            },
          },
          {
            loader: 'postcss-loader',
            options: {
              config: './tools/postcss.config.js',
            },
          },
        ],
      },
      {
        test: /\.md$/,
        loader: path.resolve(__dirname, './lib/markdown-loader.js'),
      },
      {
        test: /\.txt$/,
        loader: 'raw-loader',
      },
      {
        test: /\.(ico|jpg|jpeg|png|gif|eot|otf|webp|svg|ttf|woff|woff2)(\?.*)?$/,
        loader: 'file-loader',
        query: {
          name: isDebug ? '[path][name].[ext]?[hash:8]' : '[hash:8].[ext]',
        },
      },
      {
        test: /\.(mp4|webm|wav|mp3|m4a|aac|oga)(\?.*)?$/,
        loader: 'url-loader',
        query: {
          name: isDebug ? '[path][name].[ext]?[hash:8]' : '[hash:8].[ext]',
          limit: 10000,
        },
      },
      {
        test: /\.(graphql|gql)$/,
        exclude: /node_modules/,
        loader: 'graphql-tag/loader',
      },
    ],
  },

  // Don't attempt to continue if there are any errors.
  bail: !isDebug,

  cache: isDebug,

  stats: {
    colors: true,
    reasons: isDebug,
    hash: isVerbose,
    version: isVerbose,
    timings: true,
    chunks: isVerbose,
    chunkModules: isVerbose,
    cached: isVerbose,
    cachedAssets: isVerbose,
  },
};

//
// Configuration for the client-side bundle (client.js)
// -----------------------------------------------------------------------------

const clientConfig = {
  ...config,

  name: 'client',
  target: 'web',

  entry: {
<<<<<<< HEAD
    client: ['babel-polyfill', './clientLoader.js'],
=======
    client: ['babel-polyfill', './src/client.js'],
>>>>>>> cf42f90c
  },

  output: {
    ...config.output,
    filename: isDebug ? '[name].js' : '[name].[chunkhash:8].js',
    chunkFilename: isDebug ? '[name].chunk.js' : '[name].[chunkhash:8].chunk.js',
  },

  plugins: [
    // Define free variables
    // https://webpack.github.io/docs/list-of-plugins.html#defineplugin
    new webpack.DefinePlugin({
      'process.env.NODE_ENV': isDebug ? '"development"' : '"production"',
      'process.env.BROWSER': true,
      __DEV__: isDebug,
    }),

    // Emit a file with assets paths
    // https://github.com/sporto/assets-webpack-plugin#options
    new AssetsPlugin({
      path: path.resolve(__dirname, '../build'),
      filename: 'assets.json',
      prettyPrint: true,
    }),

    // Move modules that occur in multiple entry chunks to a new entry chunk (the commons chunk).
    // http://webpack.github.io/docs/list-of-plugins.html#commonschunkplugin
    new webpack.optimize.CommonsChunkPlugin({
      name: 'vendor',
      minChunks: module => /node_modules/.test(module.resource),
    }),

    ...isDebug ? [] : [
      // Minimize all JavaScript output of chunks
      // https://github.com/mishoo/UglifyJS2#compressor-options
      new webpack.optimize.UglifyJsPlugin({
        sourceMap: true,
        compress: {
          screw_ie8: true, // React doesn't support IE8
          warnings: isVerbose,
          unused: true,
          dead_code: true,
        },
        mangle: {
          screw_ie8: true,
        },
        output: {
          comments: false,
          screw_ie8: true,
        },
      }),
    ],

    // Webpack Bundle Analyzer
    // https://github.com/th0r/webpack-bundle-analyzer
    ...isAnalyze ? [new BundleAnalyzerPlugin()] : [],
  ],

  // Choose a developer tool to enhance debugging
  // http://webpack.github.io/docs/configuration.html#devtool
  devtool: isDebug ? 'cheap-module-source-map' : false,

  // Some libraries import Node modules but don't use them in the browser.
  // Tell Webpack to provide empty mocks for them so importing them works.
  // https://webpack.github.io/docs/configuration.html#node
  // https://github.com/webpack/node-libs-browser/tree/master/mock
  node: {
    fs: 'empty',
    net: 'empty',
    tls: 'empty',
  },
};

//
// Configuration for the server-side bundle (server.js)
// -----------------------------------------------------------------------------

const serverConfig = {
  ...config,

  name: 'server',
  target: 'node',

  entry: {
    server: ['babel-polyfill', './src/server.js'],
  },

  output: {
    ...config.output,
    filename: '../../server.js',
    libraryTarget: 'commonjs2',
  },

  module: {
    ...config.module,

    // Override babel-preset-env configuration for Node.js
    rules: config.module.rules.map(rule => (rule.loader !== 'babel-loader' ? rule : {
      ...rule,
      query: {
        ...rule.query,
        presets: rule.query.presets.map(preset => (preset[0] !== 'env' ? preset : ['env', {
          targets: {
            node: parseFloat(pkg.engines.node.replace(/^\D+/g, '')),
          },
          modules: false,
          useBuiltIns: false,
          debug: false,
        }])),
      },
    })),
  },

  externals: [
    /^\.\/assets\.json$/,
    (context, request, callback) => {
      const isExternal =
        request.match(/^[@a-z][a-z/.\-0-9]*$/i) &&
        !request.match(/\.(css|less|scss|sss)$/i);
      callback(null, Boolean(isExternal));
    },
  ],

  plugins: [
    // Define free variables
    // https://webpack.github.io/docs/list-of-plugins.html#defineplugin
    new webpack.DefinePlugin({
      'process.env.NODE_ENV': isDebug ? '"development"' : '"production"',
      'process.env.BROWSER': false,
      __DEV__: isDebug,
    }),

    // Do not create separate chunks of the server bundle
    // https://webpack.github.io/docs/list-of-plugins.html#limitchunkcountplugin
    new webpack.optimize.LimitChunkCountPlugin({ maxChunks: 1 }),

    // Adds a banner to the top of each generated chunk
    // https://webpack.github.io/docs/list-of-plugins.html#bannerplugin
    new webpack.BannerPlugin({
      banner: 'require("source-map-support").install();',
      raw: true,
      entryOnly: false,
    }),
  ],

  node: {
    console: false,
    global: false,
    process: false,
    Buffer: false,
    __filename: false,
    __dirname: false,
  },

  devtool: isDebug ? 'cheap-module-source-map' : 'source-map',
};

export default [clientConfig, serverConfig];<|MERGE_RESOLUTION|>--- conflicted
+++ resolved
@@ -165,11 +165,7 @@
   target: 'web',
 
   entry: {
-<<<<<<< HEAD
-    client: ['babel-polyfill', './clientLoader.js'],
-=======
-    client: ['babel-polyfill', './src/client.js'],
->>>>>>> cf42f90c
+    client: ['babel-polyfill', './src/clientLoader.js'],
   },
 
   output: {
