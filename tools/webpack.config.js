/**
 * React Starter Kit (https://www.reactstarterkit.com/)
 *
 * Copyright © 2014-present Kriasoft, LLC. All rights reserved.
 *
 * This source code is licensed under the MIT license found in the
 * LICENSE.txt file in the root directory of this source tree.
 */

import path from 'path';
import webpack from 'webpack';
import AssetsPlugin from 'assets-webpack-plugin';
import nodeExternals from 'webpack-node-externals';
import { BundleAnalyzerPlugin } from 'webpack-bundle-analyzer';
import overrideRules from './lib/overrideRules';
import pkg from '../package.json';

const isDebug = !process.argv.includes('--release');
const isVerbose = process.argv.includes('--verbose');
const isAnalyze =
  process.argv.includes('--analyze') || process.argv.includes('--analyse');

<<<<<<< HEAD
const reScript = /\.jsx?$/;
const reGraphql = /\.(graphql|gql)$/;
const reStyle = /\.(css|less|scss|sss)$/;
const reImage = /\.(bmp|gif|jpe?g|png|svg)$/;
=======
const reScript = /\.(js|jsx|mjs)$/;
const reStyle = /\.(css|less|styl|scss|sass|sss)$/;
const reImage = /\.(bmp|gif|jpg|jpeg|png|svg)$/;
>>>>>>> e18f7d9d
const staticAssetName = isDebug
  ? '[path][name].[ext]?[hash:8]'
  : '[hash:8].[ext]';

// CSS Nano options http://cssnano.co/
const minimizeCssOptions = {
  discardComments: { removeAll: true },
};

//
// Common configuration chunk to be used for both
// client-side (client.js) and server-side (server.js) bundles
// -----------------------------------------------------------------------------

const config = {
  context: path.resolve(__dirname, '..'),

  output: {
    path: path.resolve(__dirname, '../build/public/assets'),
    publicPath: '/assets/',
    pathinfo: isVerbose,
    filename: isDebug ? '[name].js' : '[name].[chunkhash:8].js',
    chunkFilename: isDebug
      ? '[name].chunk.js'
      : '[name].[chunkhash:8].chunk.js',
    // Point sourcemap entries to original disk location (format as URL on Windows)
    devtoolModuleFilenameTemplate: info =>
      path.resolve(info.absoluteResourcePath).replace(/\\/g, '/'),
  },

  resolve: {
    // Allow absolute paths in imports, e.g. import Button from 'components/Button'
    // Keep in sync with .flowconfig and .eslintrc
    modules: ['node_modules', 'src'],
  },

  module: {
    // Make missing exports an error instead of warning
    strictExportPresence: true,

    rules: [
      // Rules for JS / JSX
      {
        test: reScript,
        include: [
          path.resolve(__dirname, '../src'),
          path.resolve(__dirname, '../tools'),
        ],
        loader: 'babel-loader',
        options: {
          // https://github.com/babel/babel-loader#options
          cacheDirectory: isDebug,

          // https://babeljs.io/docs/usage/options/
          babelrc: false,
          presets: [
            // A Babel preset that can automatically determine the Babel plugins and polyfills
            // https://github.com/babel/babel-preset-env
            [
              '@babel/preset-env',
              {
                targets: {
                  browsers: pkg.browserslist,
                  forceAllTransforms: !isDebug, // for UglifyJS
                },
                modules: false,
                useBuiltIns: false,
                debug: false,
              },
            ],
            // Experimental ECMAScript proposals
            // https://babeljs.io/docs/plugins/#presets-stage-x-experimental-presets-
            '@babel/preset-stage-2',
            // Flow
            // https://github.com/babel/babel/tree/master/packages/babel-preset-flow
            '@babel/preset-flow',
            // JSX
            // https://github.com/babel/babel/tree/master/packages/babel-preset-react
            ['@babel/preset-react', { development: isDebug }],
          ],
          plugins: [
            // Treat React JSX elements as value types and hoist them to the highest scope
            // https://github.com/babel/babel/tree/master/packages/babel-plugin-transform-react-constant-elements
            ...(isDebug ? [] : ['@babel/transform-react-constant-elements']),
            // Replaces the React.createElement function with one that is more optimized for production
            // https://github.com/babel/babel/tree/master/packages/babel-plugin-transform-react-inline-elements
            ...(isDebug ? [] : ['@babel/transform-react-inline-elements']),
            // Remove unnecessary React propTypes from the production build
            // https://github.com/oliviertassinari/babel-plugin-transform-react-remove-prop-types
            ...(isDebug ? [] : ['transform-react-remove-prop-types']),
          ],
        },
      },

      // Rules for GraphQL
      {
        test: reGraphql,
        exclude: /node_modules/,
        loader: 'graphql-tag/loader',
      },

      // Rules for Style Sheets
      {
        test: reStyle,
        rules: [
          // Convert CSS into JS module
          {
            issuer: { not: [reStyle] },
            use: 'isomorphic-style-loader',
          },

          // Process external/third-party styles
          {
            exclude: path.resolve(__dirname, '../src'),
            loader: 'css-loader',
            options: {
              sourceMap: isDebug,
              minimize: isDebug ? false : minimizeCssOptions,
            },
          },

          // Process internal/project styles (from src folder)
          {
            include: path.resolve(__dirname, '../src'),
            loader: 'css-loader',
            options: {
              // CSS Loader https://github.com/webpack/css-loader
              importLoaders: 1,
              sourceMap: isDebug,
              // CSS Modules https://github.com/css-modules/css-modules
              modules: true,
              localIdentName: isDebug
                ? '[name]-[local]-[hash:base64:5]'
                : '[hash:base64:5]',
              // CSS Nano http://cssnano.co/
              minimize: isDebug ? false : minimizeCssOptions,
            },
          },

          // Apply PostCSS plugins including autoprefixer
          {
            loader: 'postcss-loader',
            options: {
              config: {
                path: './tools/postcss.config.js',
              },
            },
          },

          // Compile Less to CSS
          // https://github.com/webpack-contrib/less-loader
          // Install dependencies before uncommenting: yarn add --dev less-loader less
          // {
          //   test: /\.less$/,
          //   loader: 'less-loader',
          // },

          // Compile Sass to CSS
          // https://github.com/webpack-contrib/sass-loader
          // Install dependencies before uncommenting: yarn add --dev sass-loader node-sass
          // {
          //   test: /\.(scss|sass)$/,
          //   loader: 'sass-loader',
          // },
        ],
      },

      // Rules for images
      {
        test: reImage,
        oneOf: [
          // Inline lightweight images into CSS
          {
            issuer: reStyle,
            oneOf: [
              // Inline lightweight SVGs as UTF-8 encoded DataUrl string
              {
                test: /\.svg$/,
                loader: 'svg-url-loader',
                options: {
                  name: staticAssetName,
                  limit: 4096, // 4kb
                },
              },

              // Inline lightweight images as Base64 encoded DataUrl string
              {
                loader: 'url-loader',
                options: {
                  name: staticAssetName,
                  limit: 4096, // 4kb
                },
              },
            ],
          },

          // Or return public URL to image resource
          {
            loader: 'file-loader',
            options: {
              name: staticAssetName,
            },
          },
        ],
      },

      // Convert plain text into JS module
      {
        test: /\.txt$/,
        loader: 'raw-loader',
      },

      // Convert Markdown into HTML
      {
        test: /\.md$/,
        loader: path.resolve(__dirname, './lib/markdown-loader.js'),
      },

      // Return public URL for all assets unless explicitly excluded
      // DO NOT FORGET to update `exclude` list when you adding a new loader
      {
        exclude: [
          reScript,
          reStyle,
          reImage,
          reGraphql,
          /\.json$/,
          /\.txt$/,
          /\.md$/,
        ],
        loader: 'file-loader',
        options: {
          name: staticAssetName,
        },
      },

      // Exclude dev modules from production build
      ...(isDebug
        ? []
        : [
            {
              test: path.resolve(
                __dirname,
                '../node_modules/react-deep-force-update/lib/index.js',
              ),
              loader: 'null-loader',
            },
          ]),
    ],
  },

  // Don't attempt to continue if there are any errors.
  bail: !isDebug,

  cache: isDebug,

  // Specify what bundle information gets displayed
  // https://webpack.js.org/configuration/stats/
  stats: {
    cached: isVerbose,
    cachedAssets: isVerbose,
    chunks: isVerbose,
    chunkModules: isVerbose,
    colors: true,
    hash: isVerbose,
    modules: isVerbose,
    reasons: isDebug,
    timings: true,
    version: isVerbose,
  },

  // Choose a developer tool to enhance debugging
  // https://webpack.js.org/configuration/devtool/#devtool
  devtool: isDebug ? 'cheap-module-inline-source-map' : 'source-map',
};

//
// Configuration for the client-side bundle (client.js)
// -----------------------------------------------------------------------------

const clientConfig = {
  ...config,

  name: 'client',
  target: 'web',

  entry: {
    client: ['@babel/polyfill', './src/client.js'],
  },

  plugins: [
    // Define free variables
    // https://webpack.js.org/plugins/define-plugin/
    new webpack.DefinePlugin({
      'process.env.NODE_ENV': isDebug ? '"development"' : '"production"',
      'process.env.BROWSER': true,
      __DEV__: isDebug,
    }),

    // Emit a file with assets paths
    // https://github.com/sporto/assets-webpack-plugin#options
    new AssetsPlugin({
      path: path.resolve(__dirname, '../build'),
      filename: 'assets.json',
      prettyPrint: true,
    }),

    // Move modules that occur in multiple entry chunks to a new entry chunk (the commons chunk).
    // https://webpack.js.org/plugins/commons-chunk-plugin/
    new webpack.optimize.CommonsChunkPlugin({
      name: 'vendor',
      minChunks: module => /node_modules/.test(module.resource),
    }),

    ...(isDebug
      ? []
      : [
          // Decrease script evaluation time
          // https://github.com/webpack/webpack/blob/master/examples/scope-hoisting/README.md
          new webpack.optimize.ModuleConcatenationPlugin(),

          // Minimize all JavaScript output of chunks
          // https://github.com/mishoo/UglifyJS2#compressor-options
          new webpack.optimize.UglifyJsPlugin({
            compress: {
              warnings: isVerbose,
              unused: true,
              dead_code: true,
              screw_ie8: true,
            },
            mangle: {
              screw_ie8: true,
            },
            output: {
              comments: false,
              screw_ie8: true,
            },
            sourceMap: true,
          }),
        ]),

    // Webpack Bundle Analyzer
    // https://github.com/th0r/webpack-bundle-analyzer
    ...(isAnalyze ? [new BundleAnalyzerPlugin()] : []),
  ],

  // Some libraries import Node modules but don't use them in the browser.
  // Tell Webpack to provide empty mocks for them so importing them works.
  // https://webpack.js.org/configuration/node/
  // https://github.com/webpack/node-libs-browser/tree/master/mock
  node: {
    fs: 'empty',
    net: 'empty',
    tls: 'empty',
  },
};

//
// Configuration for the server-side bundle (server.js)
// -----------------------------------------------------------------------------

const serverConfig = {
  ...config,

  name: 'server',
  target: 'node',

  entry: {
    server: ['@babel/polyfill', './src/server.js'],
  },

  output: {
    ...config.output,
    path: path.resolve(__dirname, '../build'),
    filename: '[name].js',
    chunkFilename: 'chunks/[name].js',
    libraryTarget: 'commonjs2',
  },

  // Webpack mutates resolve object, so clone it to avoid issues
  // https://github.com/webpack/webpack/issues/4817
  resolve: {
    ...config.resolve,
  },

  module: {
    ...config.module,

    rules: overrideRules(config.module.rules, rule => {
      // Override babel-preset-env configuration for Node.js
      if (rule.loader === 'babel-loader') {
        return {
          ...rule,
          options: {
            ...rule.options,
            presets: rule.options.presets.map(
              preset =>
                preset[0] !== '@babel/preset-env'
                  ? preset
                  : [
                      '@babel/preset-env',
                      {
                        targets: {
                          node: pkg.engines.node.match(/(\d+\.?)+/)[0],
                        },
                        modules: false,
                        useBuiltIns: false,
                        debug: false,
                      },
                    ],
            ),
          },
        };
      }

      // Override paths to static assets
      if (
        rule.loader === 'file-loader' ||
        rule.loader === 'url-loader' ||
        rule.loader === 'svg-url-loader'
      ) {
        return {
          ...rule,
          options: {
            ...rule.options,
            name: `public/assets/${rule.options.name}`,
            publicPath: url => url.replace(/^public/, ''),
          },
        };
      }

      return rule;
    }),
  },

  externals: [
    './assets.json',
    nodeExternals({
      whitelist: [reStyle, reImage],
    }),
  ],

  plugins: [
    // Define free variables
    // https://webpack.js.org/plugins/define-plugin/
    new webpack.DefinePlugin({
      'process.env.NODE_ENV': isDebug ? '"development"' : '"production"',
      'process.env.BROWSER': false,
      __DEV__: isDebug,
    }),

    // Adds a banner to the top of each generated chunk
    // https://webpack.js.org/plugins/banner-plugin/
    new webpack.BannerPlugin({
      banner: 'require("source-map-support").install();',
      raw: true,
      entryOnly: false,
    }),
  ],

  // Do not replace node globals with polyfills
  // https://webpack.js.org/configuration/node/
  node: {
    console: false,
    global: false,
    process: false,
    Buffer: false,
    __filename: false,
    __dirname: false,
  },
};

export default [clientConfig, serverConfig];<|MERGE_RESOLUTION|>--- conflicted
+++ resolved
@@ -20,16 +20,11 @@
 const isAnalyze =
   process.argv.includes('--analyze') || process.argv.includes('--analyse');
 
-<<<<<<< HEAD
-const reScript = /\.jsx?$/;
+const reScript = /\.(js|jsx|mjs)$/;
 const reGraphql = /\.(graphql|gql)$/;
-const reStyle = /\.(css|less|scss|sss)$/;
-const reImage = /\.(bmp|gif|jpe?g|png|svg)$/;
-=======
-const reScript = /\.(js|jsx|mjs)$/;
 const reStyle = /\.(css|less|styl|scss|sass|sss)$/;
 const reImage = /\.(bmp|gif|jpg|jpeg|png|svg)$/;
->>>>>>> e18f7d9d
+
 const staticAssetName = isDebug
   ? '[path][name].[ext]?[hash:8]'
   : '[hash:8].[ext]';
