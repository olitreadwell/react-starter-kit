/**
 * React Starter Kit (https://www.reactstarterkit.com/)
 *
 * Copyright © 2014-present Kriasoft, LLC. All rights reserved.
 *
 * This source code is licensed under the MIT license found in the
 * LICENSE.txt file in the root directory of this source tree.
 */

import path from 'path';
import webpack from 'webpack';
import AssetsPlugin from 'assets-webpack-plugin';
import pkg from '../package.json';

const INTL_REQUIRE_DESCRIPTIONS = true;

const isDebug = !process.argv.includes('--release');
const isVerbose = process.argv.includes('--verbose');

//
// Common configuration chunk to be used for both
// client-side (client.js) and server-side (server.js) bundles
// -----------------------------------------------------------------------------

const config = {
  context: path.resolve(__dirname, '../src'),

  output: {
    path: path.resolve(__dirname, '../build/public/assets'),
    publicPath: '/assets/',
    pathinfo: isVerbose,
  },

  module: {
    rules: [
      {
<<<<<<< HEAD
        test: /\.jsx?$/,
        loader: 'babel-loader',
        include: [
          path.resolve(__dirname, '../src'),
        ],
        query: {
          // https://github.com/babel/babel-loader#options
          cacheDirectory: isDebug,

          // https://babeljs.io/docs/usage/options/
          babelrc: false,
          presets: [
            // Latest stable ECMAScript features
            // https://github.com/babel/babel/tree/master/packages/babel-preset-latest
            ['latest', { es2015: { modules: false } }],
            // Experimental ECMAScript proposals
            // https://github.com/babel/babel/tree/master/packages/babel-preset-stage-0
            'stage-0',
            // JSX, Flow
            // https://github.com/babel/babel/tree/master/packages/babel-preset-react
            'react',
            ...isDebug ? [] : [
              // Optimize React code for the production build
              // https://github.com/thejameskyle/babel-react-optimize
              'react-optimize',
            ],
          ],
          plugins: [
            // Externalise references to helpers and builtins,
            // automatically polyfilling your code without polluting globals.
            // https://github.com/babel/babel/tree/master/packages/babel-plugin-transform-runtime
            'transform-runtime',
            ...!isDebug ? [] : [
              // Adds component stack to warning messages
              // https://github.com/babel/babel/tree/master/packages/babel-plugin-transform-react-jsx-source
              'transform-react-jsx-source',
              // Adds __self attribute to JSX which React will use for some warnings
              // https://github.com/babel/babel/tree/master/packages/babel-plugin-transform-react-jsx-self
              'transform-react-jsx-self',
            ],

            // https://github.com/yahoo/babel-plugin-react-intl#options
            ['react-intl',
              {
                enforceDescriptions: INTL_REQUIRE_DESCRIPTIONS,
              },
            ],
          ],
        },
      },
      {
=======
>>>>>>> 2db64df8
        test: /\.css/,
        use: [
          {
            loader: 'isomorphic-style-loader',
          },
          {
            loader: 'css-loader',
            options: {
              // CSS Loader https://github.com/webpack/css-loader
              importLoaders: 1,
              sourceMap: isDebug,
              // CSS Modules https://github.com/css-modules/css-modules
              modules: true,
              localIdentName: isDebug ? '[name]-[local]-[hash:base64:5]' : '[hash:base64:5]',
              // CSS Nano http://cssnano.co/options/
              minimize: !isDebug,
              discardComments: { removeAll: true },
            },
          },
          {
            loader: 'postcss-loader',
            options: {
              config: './tools/postcss.config.js',
            },
          },
        ],
      },
      {
        test: /\.md$/,
        loader: path.resolve(__dirname, './lib/markdown-loader.js'),
      },
      {
        test: /\.txt$/,
        loader: 'raw-loader',
      },
      {
        test: /\.(ico|jpg|jpeg|png|gif|eot|otf|webp|svg|ttf|woff|woff2)(\?.*)?$/,
        loader: 'file-loader',
        query: {
          name: isDebug ? '[path][name].[ext]?[hash:8]' : '[hash:8].[ext]',
        },
      },
      {
        test: /\.(mp4|webm|wav|mp3|m4a|aac|oga)(\?.*)?$/,
        loader: 'url-loader',
        query: {
          name: isDebug ? '[path][name].[ext]?[hash:8]' : '[hash:8].[ext]',
          limit: 10000,
        },
      },
    ],
  },

  resolve: {
    modules: [path.resolve(__dirname, '../src'), 'node_modules'],
  },

  // Don't attempt to continue if there are any errors.
  bail: !isDebug,

  cache: isDebug,

  stats: {
    colors: true,
    reasons: isDebug,
    hash: isVerbose,
    version: isVerbose,
    timings: true,
    chunks: isVerbose,
    chunkModules: isVerbose,
    cached: isVerbose,
    cachedAssets: isVerbose,
  },
};

//
// Configuration for the client-side bundle (client.js)
// -----------------------------------------------------------------------------

const clientConfig = {
  ...config,

  name: 'client',
  target: 'web',

  entry: {
<<<<<<< HEAD
    client: './clientLoader.js',
=======
    client: ['babel-polyfill', './client.js'],
>>>>>>> 2db64df8
  },

  output: {
    ...config.output,
    filename: isDebug ? '[name].js' : '[name].[chunkhash:8].js',
    chunkFilename: isDebug ? '[name].chunk.js' : '[name].[chunkhash:8].chunk.js',
  },

  module: {
    rules: [
      {
        test: /\.jsx?$/,
        loader: 'babel-loader',
        include: [
          path.resolve(__dirname, '../src'),
        ],
        query: {
          // https://github.com/babel/babel-loader#options
          cacheDirectory: isDebug,

          // https://babeljs.io/docs/usage/options/
          presets: [ // override package.json/babel.presets
            // A Babel preset that can automatically determine the Babel plugins and polyfills
            // https://github.com/babel/babel-preset-env
            ['env', {
              targets: {
                browsers: pkg.browserslist,
              },
              modules: false,
              useBuiltIns: false,
              debug: false,
            }],
            // Experimental ECMAScript proposals
            // https://babeljs.io/docs/plugins/#presets-stage-x-experimental-presets-
            'stage-2',
            // JSX, Flow
            // https://github.com/babel/babel/tree/master/packages/babel-preset-react
            'react',
          ],
        },
      },
      ...config.module.rules,
    ],
  },

  resolve: { ...config.resolve },

  plugins: [
    // Define free variables
    // https://webpack.github.io/docs/list-of-plugins.html#defineplugin
    new webpack.DefinePlugin({
      'process.env.NODE_ENV': isDebug ? '"development"' : '"production"',
      'process.env.BROWSER': true,
      __DEV__: isDebug,
    }),

    // Emit a file with assets paths
    // https://github.com/sporto/assets-webpack-plugin#options
    new AssetsPlugin({
      path: path.resolve(__dirname, '../build'),
      filename: 'assets.json',
      prettyPrint: true,
    }),

    // Move modules that occur in multiple entry chunks to a new entry chunk (the commons chunk).
    // http://webpack.github.io/docs/list-of-plugins.html#commonschunkplugin
    new webpack.optimize.CommonsChunkPlugin({
      name: 'vendor',
      minChunks: module => /node_modules/.test(module.resource),
    }),

    ...isDebug ? [] : [
      // Minimize all JavaScript output of chunks
      // https://github.com/mishoo/UglifyJS2#compressor-options
      new webpack.optimize.UglifyJsPlugin({
        sourceMap: true,
        compress: {
          screw_ie8: true, // React doesn't support IE8
          warnings: isVerbose,
          unused: true,
          dead_code: true,
        },
        mangle: {
          screw_ie8: true,
        },
        output: {
          comments: false,
          screw_ie8: true,
        },
      }),
    ],
  ],

  // Choose a developer tool to enhance debugging
  // http://webpack.github.io/docs/configuration.html#devtool
  devtool: isDebug ? 'cheap-module-source-map' : false,

  // Some libraries import Node modules but don't use them in the browser.
  // Tell Webpack to provide empty mocks for them so importing them works.
  // https://webpack.github.io/docs/configuration.html#node
  // https://github.com/webpack/node-libs-browser/tree/master/mock
  node: {
    fs: 'empty',
    net: 'empty',
    tls: 'empty',
  },
};

//
// Configuration for the server-side bundle (server.js)
// -----------------------------------------------------------------------------

const serverConfig = {
  ...config,

  name: 'server',
  target: 'node',

  entry: {
    server: ['babel-polyfill', './server.js'],
  },

  output: {
    ...config.output,
    filename: '../../server.js',
    libraryTarget: 'commonjs2',
  },

  module: {
    rules: [
      {
        test: /\.jsx?$/,
        loader: 'babel-loader',
        include: [
          path.resolve(__dirname, '../src'),
        ],
        query: {
          cacheDirectory: isDebug,
          presets: [ // override package.json/babel.presets
            ['env', {
              targets: {
                node: parseFloat(pkg.engines.node.replace(/^\D+/g, '')),
              },
              modules: false,
              useBuiltIns: false,
              debug: false,
            }],
            'stage-2',
            'react',
          ],
        },
      },
      ...config.module.rules,
    ],
  },

  resolve: { ...config.resolve },

  externals: [
    /^\.\/assets\.json$/,
    (context, request, callback) => {
      const isExternal =
        request.match(/^[@a-z][a-z/.\-0-9]*$/i) &&
        !request.match(/\.(css|less|scss|sss)$/i);
      callback(null, Boolean(isExternal));
    },
  ],

  plugins: [
    // Define free variables
    // https://webpack.github.io/docs/list-of-plugins.html#defineplugin
    new webpack.DefinePlugin({
      'process.env.NODE_ENV': isDebug ? '"development"' : '"production"',
      'process.env.BROWSER': false,
      __DEV__: isDebug,
    }),

    // Do not create separate chunks of the server bundle
    // https://webpack.github.io/docs/list-of-plugins.html#limitchunkcountplugin
    new webpack.optimize.LimitChunkCountPlugin({ maxChunks: 1 }),

    // Adds a banner to the top of each generated chunk
    // https://webpack.github.io/docs/list-of-plugins.html#bannerplugin
    new webpack.BannerPlugin({
      banner: 'require("source-map-support").install();',
      raw: true,
      entryOnly: false,
    }),
  ],

  node: {
    console: false,
    global: false,
    process: false,
    Buffer: false,
    __filename: false,
    __dirname: false,
  },

  devtool: isDebug ? 'cheap-module-source-map' : 'source-map',
};

export default [clientConfig, serverConfig];<|MERGE_RESOLUTION|>--- conflicted
+++ resolved
@@ -12,8 +12,6 @@
 import AssetsPlugin from 'assets-webpack-plugin';
 import pkg from '../package.json';
 
-const INTL_REQUIRE_DESCRIPTIONS = true;
-
 const isDebug = !process.argv.includes('--release');
 const isVerbose = process.argv.includes('--verbose');
 
@@ -34,60 +32,6 @@
   module: {
     rules: [
       {
-<<<<<<< HEAD
-        test: /\.jsx?$/,
-        loader: 'babel-loader',
-        include: [
-          path.resolve(__dirname, '../src'),
-        ],
-        query: {
-          // https://github.com/babel/babel-loader#options
-          cacheDirectory: isDebug,
-
-          // https://babeljs.io/docs/usage/options/
-          babelrc: false,
-          presets: [
-            // Latest stable ECMAScript features
-            // https://github.com/babel/babel/tree/master/packages/babel-preset-latest
-            ['latest', { es2015: { modules: false } }],
-            // Experimental ECMAScript proposals
-            // https://github.com/babel/babel/tree/master/packages/babel-preset-stage-0
-            'stage-0',
-            // JSX, Flow
-            // https://github.com/babel/babel/tree/master/packages/babel-preset-react
-            'react',
-            ...isDebug ? [] : [
-              // Optimize React code for the production build
-              // https://github.com/thejameskyle/babel-react-optimize
-              'react-optimize',
-            ],
-          ],
-          plugins: [
-            // Externalise references to helpers and builtins,
-            // automatically polyfilling your code without polluting globals.
-            // https://github.com/babel/babel/tree/master/packages/babel-plugin-transform-runtime
-            'transform-runtime',
-            ...!isDebug ? [] : [
-              // Adds component stack to warning messages
-              // https://github.com/babel/babel/tree/master/packages/babel-plugin-transform-react-jsx-source
-              'transform-react-jsx-source',
-              // Adds __self attribute to JSX which React will use for some warnings
-              // https://github.com/babel/babel/tree/master/packages/babel-plugin-transform-react-jsx-self
-              'transform-react-jsx-self',
-            ],
-
-            // https://github.com/yahoo/babel-plugin-react-intl#options
-            ['react-intl',
-              {
-                enforceDescriptions: INTL_REQUIRE_DESCRIPTIONS,
-              },
-            ],
-          ],
-        },
-      },
-      {
-=======
->>>>>>> 2db64df8
         test: /\.css/,
         use: [
           {
@@ -174,11 +118,7 @@
   target: 'web',
 
   entry: {
-<<<<<<< HEAD
-    client: './clientLoader.js',
-=======
-    client: ['babel-polyfill', './client.js'],
->>>>>>> 2db64df8
+    client: ['babel-polyfill', './clientLoader.js'],
   },
 
   output: {
