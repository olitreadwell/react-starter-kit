--- conflicted
+++ resolved
@@ -223,13 +223,9 @@
 // -----------------------------------------------------------------------------
 
 const clientConfig = extend(true, {}, config, {
-<<<<<<< HEAD
-  entry: './clientLoader.js',
-=======
   entry: {
-    client: './client.js',
-  },
->>>>>>> d4c1693c
+    client: './clientLoader.js',
+  },
 
   output: {
     filename: isDebug ? '[name].js' : '[name].[chunkhash:8].js',
