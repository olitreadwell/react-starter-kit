/**
 * React Starter Kit (https://www.reactstarterkit.com/)
 *
 * Copyright © 2014-present Kriasoft, LLC. All rights reserved.
 *
 * This source code is licensed under the MIT license found in the
 * LICENSE.txt file in the root directory of this source tree.
 */

import path from 'path';
import webpack from 'webpack';
import AssetsPlugin from 'assets-webpack-plugin';
import nodeExternals from 'webpack-node-externals';
import { BundleAnalyzerPlugin } from 'webpack-bundle-analyzer';
import overrideRules from './lib/overrideRules';
import pkg from '../package.json';

const isDebug = !process.argv.includes('--release');
const isVerbose = process.argv.includes('--verbose');
const isAnalyze =
  process.argv.includes('--analyze') || process.argv.includes('--analyse');

<<<<<<< HEAD
// Hard choice here...
// You can enforce this for test environments :-)
const REACT_INTL_ENFORCE_DESCRIPTIONS = false;

const reScript = /\.jsx?$/;
=======
const reScript = /\.(js|jsx|mjs)$/;
>>>>>>> bcb056b1
const reGraphql = /\.(graphql|gql)$/;
const reStyle = /\.(css|less|styl|scss|sass|sss)$/;
const reImage = /\.(bmp|gif|jpg|jpeg|png|svg)$/;

const staticAssetName = isDebug
  ? '[path][name].[ext]?[hash:8]'
  : '[hash:8].[ext]';

// CSS Nano options http://cssnano.co/
const minimizeCssOptions = {
  discardComments: { removeAll: true },
};

//
// Common configuration chunk to be used for both
// client-side (client.js) and server-side (server.js) bundles
// -----------------------------------------------------------------------------

const config = {
  context: path.resolve(__dirname, '..'),

  output: {
    path: path.resolve(__dirname, '../build/public/assets'),
    publicPath: '/assets/',
    pathinfo: isVerbose,
    filename: isDebug ? '[name].js' : '[name].[chunkhash:8].js',
    chunkFilename: isDebug
      ? '[name].chunk.js'
      : '[name].[chunkhash:8].chunk.js',
    // Point sourcemap entries to original disk location (format as URL on Windows)
    devtoolModuleFilenameTemplate: info =>
      path.resolve(info.absoluteResourcePath).replace(/\\/g, '/'),
  },

  resolve: {
    // Allow absolute paths in imports, e.g. import Button from 'components/Button'
    // Keep in sync with .flowconfig and .eslintrc
    modules: ['node_modules', 'src'],
  },

  module: {
    // Make missing exports an error instead of warning
    strictExportPresence: true,

    rules: [
      // Rules for JS / JSX
      {
        test: reScript,
        include: [
          path.resolve(__dirname, '../src'),
          path.resolve(__dirname, '../tools'),
        ],
        loader: 'babel-loader',
        options: {
          // https://github.com/babel/babel-loader#options
          cacheDirectory: isDebug,

          // https://babeljs.io/docs/usage/options/
          babelrc: false,
          presets: [
            // A Babel preset that can automatically determine the Babel plugins and polyfills
            // https://github.com/babel/babel-preset-env
            [
              '@babel/preset-env',
              {
                targets: {
                  browsers: pkg.browserslist,
                  forceAllTransforms: !isDebug, // for UglifyJS
                },
                modules: false,
                useBuiltIns: false,
                debug: false,
              },
            ],
            // Experimental ECMAScript proposals
            // https://babeljs.io/docs/plugins/#presets-stage-x-experimental-presets-
            '@babel/preset-stage-2',
            // Flow
            // https://github.com/babel/babel/tree/master/packages/babel-preset-flow
            '@babel/preset-flow',
            // JSX
            // https://github.com/babel/babel/tree/master/packages/babel-preset-react
            ['@babel/preset-react', { development: isDebug }],
          ],
          plugins: [
<<<<<<< HEAD
            // Adds component stack to warning messages
            // https://github.com/babel/babel/tree/master/packages/babel-plugin-transform-react-jsx-source
            ...(isDebug ? ['transform-react-jsx-source'] : []),
            // Adds __self attribute to JSX which React will use for some warnings
            // https://github.com/babel/babel/tree/master/packages/babel-plugin-transform-react-jsx-self
            ...(isDebug ? ['transform-react-jsx-self'] : []),
            [
              'react-intl',
              {
                messagesDir: path.resolve(
                  __dirname,
                  '../build/messages/extracted',
                ),
                extractSourceLocation: true,
                enforceDescriptions: REACT_INTL_ENFORCE_DESCRIPTIONS,
              },
            ],
=======
            // Treat React JSX elements as value types and hoist them to the highest scope
            // https://github.com/babel/babel/tree/master/packages/babel-plugin-transform-react-constant-elements
            ...(isDebug ? [] : ['@babel/transform-react-constant-elements']),
            // Replaces the React.createElement function with one that is more optimized for production
            // https://github.com/babel/babel/tree/master/packages/babel-plugin-transform-react-inline-elements
            ...(isDebug ? [] : ['@babel/transform-react-inline-elements']),
            // Remove unnecessary React propTypes from the production build
            // https://github.com/oliviertassinari/babel-plugin-transform-react-remove-prop-types
            ...(isDebug ? [] : ['transform-react-remove-prop-types']),
>>>>>>> bcb056b1
          ],
        },
      },

      // Rules for GraphQL
      {
        test: reGraphql,
        exclude: /node_modules/,
        loader: 'graphql-tag/loader',
      },

      // Rules for Style Sheets
      {
        test: reStyle,
        rules: [
          // Convert CSS into JS module
          {
            issuer: { not: [reStyle] },
            use: 'isomorphic-style-loader',
          },

          // Process external/third-party styles
          {
            exclude: path.resolve(__dirname, '../src'),
            loader: 'css-loader',
            options: {
              sourceMap: isDebug,
              minimize: isDebug ? false : minimizeCssOptions,
            },
          },

          // Process internal/project styles (from src folder)
          {
            include: path.resolve(__dirname, '../src'),
            loader: 'css-loader',
            options: {
              // CSS Loader https://github.com/webpack/css-loader
              importLoaders: 1,
              sourceMap: isDebug,
              // CSS Modules https://github.com/css-modules/css-modules
              modules: true,
              localIdentName: isDebug
                ? '[name]-[local]-[hash:base64:5]'
                : '[hash:base64:5]',
              // CSS Nano http://cssnano.co/
              minimize: isDebug ? false : minimizeCssOptions,
            },
          },

          // Apply PostCSS plugins including autoprefixer
          {
            loader: 'postcss-loader',
            options: {
              config: {
                path: './tools/postcss.config.js',
              },
            },
          },

          // Compile Less to CSS
          // https://github.com/webpack-contrib/less-loader
          // Install dependencies before uncommenting: yarn add --dev less-loader less
          // {
          //   test: /\.less$/,
          //   loader: 'less-loader',
          // },

          // Compile Sass to CSS
          // https://github.com/webpack-contrib/sass-loader
          // Install dependencies before uncommenting: yarn add --dev sass-loader node-sass
          // {
          //   test: /\.(scss|sass)$/,
          //   loader: 'sass-loader',
          // },
        ],
      },

      // Rules for images
      {
        test: reImage,
        oneOf: [
          // Inline lightweight images into CSS
          {
            issuer: reStyle,
            oneOf: [
              // Inline lightweight SVGs as UTF-8 encoded DataUrl string
              {
                test: /\.svg$/,
                loader: 'svg-url-loader',
                options: {
                  name: staticAssetName,
                  limit: 4096, // 4kb
                },
              },

              // Inline lightweight images as Base64 encoded DataUrl string
              {
                loader: 'url-loader',
                options: {
                  name: staticAssetName,
                  limit: 4096, // 4kb
                },
              },
            ],
          },

          // Or return public URL to image resource
          {
            loader: 'file-loader',
            options: {
              name: staticAssetName,
            },
          },
        ],
      },

      // Convert plain text into JS module
      {
        test: /\.txt$/,
        loader: 'raw-loader',
      },

      // Convert Markdown into HTML
      {
        test: /\.md$/,
        loader: path.resolve(__dirname, './lib/markdown-loader.js'),
      },

      // Return public URL for all assets unless explicitly excluded
      // DO NOT FORGET to update `exclude` list when you adding a new loader
      {
        exclude: [
          reScript,
          reStyle,
          reImage,
          reGraphql,
          /\.json$/,
          /\.txt$/,
          /\.md$/,
        ],
        loader: 'file-loader',
        options: {
          name: staticAssetName,
        },
      },

      // Exclude dev modules from production build
      ...(isDebug
        ? []
        : [
            {
              test: path.resolve(
                __dirname,
                '../node_modules/react-deep-force-update/lib/index.js',
              ),
              loader: 'null-loader',
            },
          ]),
    ],
  },

  // Don't attempt to continue if there are any errors.
  bail: !isDebug,

  cache: isDebug,

  // Specify what bundle information gets displayed
  // https://webpack.js.org/configuration/stats/
  stats: {
    cached: isVerbose,
    cachedAssets: isVerbose,
    chunks: isVerbose,
    chunkModules: isVerbose,
    colors: true,
    hash: isVerbose,
    modules: isVerbose,
    reasons: isDebug,
    timings: true,
    version: isVerbose,
  },

  // Choose a developer tool to enhance debugging
  // https://webpack.js.org/configuration/devtool/#devtool
  devtool: isDebug ? 'cheap-module-inline-source-map' : 'source-map',
};

//
// Configuration for the client-side bundle (client.js)
// -----------------------------------------------------------------------------

const clientConfig = {
  ...config,

  name: 'client',
  target: 'web',

  entry: {
<<<<<<< HEAD
    client: ['babel-polyfill', './src/clientLoader.js'],
=======
    client: ['@babel/polyfill', './src/client.js'],
>>>>>>> bcb056b1
  },

  plugins: [
    // Define free variables
    // https://webpack.js.org/plugins/define-plugin/
    new webpack.DefinePlugin({
      'process.env.NODE_ENV': isDebug ? '"development"' : '"production"',
      'process.env.BROWSER': true,
      __DEV__: isDebug,
    }),

    // Emit a file with assets paths
    // https://github.com/sporto/assets-webpack-plugin#options
    new AssetsPlugin({
      path: path.resolve(__dirname, '../build'),
      filename: 'assets.json',
      prettyPrint: true,
    }),

    // Move modules that occur in multiple entry chunks to a new entry chunk (the commons chunk).
    // https://webpack.js.org/plugins/commons-chunk-plugin/
    new webpack.optimize.CommonsChunkPlugin({
      name: 'vendor',
      minChunks: module => /node_modules/.test(module.resource),
    }),

    ...(isDebug
      ? []
      : [
          // Decrease script evaluation time
          // https://github.com/webpack/webpack/blob/master/examples/scope-hoisting/README.md
          new webpack.optimize.ModuleConcatenationPlugin(),

          // Minimize all JavaScript output of chunks
          // https://github.com/mishoo/UglifyJS2#compressor-options
          new webpack.optimize.UglifyJsPlugin({
            compress: {
              warnings: isVerbose,
              unused: true,
              dead_code: true,
              screw_ie8: true,
            },
            mangle: {
              screw_ie8: true,
            },
            output: {
              comments: false,
              screw_ie8: true,
            },
            sourceMap: true,
          }),
        ]),

    // Webpack Bundle Analyzer
    // https://github.com/th0r/webpack-bundle-analyzer
    ...(isAnalyze ? [new BundleAnalyzerPlugin()] : []),
  ],

  // Some libraries import Node modules but don't use them in the browser.
  // Tell Webpack to provide empty mocks for them so importing them works.
  // https://webpack.js.org/configuration/node/
  // https://github.com/webpack/node-libs-browser/tree/master/mock
  node: {
    fs: 'empty',
    net: 'empty',
    tls: 'empty',
  },
};

//
// Configuration for the server-side bundle (server.js)
// -----------------------------------------------------------------------------

const serverConfig = {
  ...config,

  name: 'server',
  target: 'node',

  entry: {
    server: ['@babel/polyfill', './src/server.js'],
  },

  output: {
    ...config.output,
    path: path.resolve(__dirname, '../build'),
    filename: '[name].js',
    chunkFilename: 'chunks/[name].js',
    libraryTarget: 'commonjs2',
  },

  // Webpack mutates resolve object, so clone it to avoid issues
  // https://github.com/webpack/webpack/issues/4817
  resolve: {
    ...config.resolve,
  },

  module: {
    ...config.module,

    rules: overrideRules(config.module.rules, rule => {
      // Override babel-preset-env configuration for Node.js
      if (rule.loader === 'babel-loader') {
        return {
          ...rule,
          options: {
            ...rule.options,
            presets: rule.options.presets.map(
              preset =>
                preset[0] !== '@babel/preset-env'
                  ? preset
                  : [
                      '@babel/preset-env',
                      {
                        targets: {
                          node: pkg.engines.node.match(/(\d+\.?)+/)[0],
                        },
                        modules: false,
                        useBuiltIns: false,
                        debug: false,
                      },
                    ],
            ),
          },
        };
      }

      // Override paths to static assets
      if (
        rule.loader === 'file-loader' ||
        rule.loader === 'url-loader' ||
        rule.loader === 'svg-url-loader'
      ) {
        return {
          ...rule,
          options: {
            ...rule.options,
            name: `public/assets/${rule.options.name}`,
            publicPath: url => url.replace(/^public/, ''),
          },
        };
      }

      return rule;
    }),
  },

  externals: [
    './assets.json',
    nodeExternals({
      whitelist: [reStyle, reImage],
    }),
  ],

  plugins: [
    // Define free variables
    // https://webpack.js.org/plugins/define-plugin/
    new webpack.DefinePlugin({
      'process.env.NODE_ENV': isDebug ? '"development"' : '"production"',
      'process.env.BROWSER': false,
      __DEV__: isDebug,
    }),

    // Adds a banner to the top of each generated chunk
    // https://webpack.js.org/plugins/banner-plugin/
    new webpack.BannerPlugin({
      banner: 'require("source-map-support").install();',
      raw: true,
      entryOnly: false,
    }),
  ],

  // Do not replace node globals with polyfills
  // https://webpack.js.org/configuration/node/
  node: {
    console: false,
    global: false,
    process: false,
    Buffer: false,
    __filename: false,
    __dirname: false,
  },
};

export default [clientConfig, serverConfig];<|MERGE_RESOLUTION|>--- conflicted
+++ resolved
@@ -20,15 +20,11 @@
 const isAnalyze =
   process.argv.includes('--analyze') || process.argv.includes('--analyse');
 
-<<<<<<< HEAD
 // Hard choice here...
 // You can enforce this for test environments :-)
 const REACT_INTL_ENFORCE_DESCRIPTIONS = false;
 
-const reScript = /\.jsx?$/;
-=======
 const reScript = /\.(js|jsx|mjs)$/;
->>>>>>> bcb056b1
 const reGraphql = /\.(graphql|gql)$/;
 const reStyle = /\.(css|less|styl|scss|sass|sss)$/;
 const reImage = /\.(bmp|gif|jpg|jpeg|png|svg)$/;
@@ -114,13 +110,15 @@
             ['@babel/preset-react', { development: isDebug }],
           ],
           plugins: [
-<<<<<<< HEAD
-            // Adds component stack to warning messages
-            // https://github.com/babel/babel/tree/master/packages/babel-plugin-transform-react-jsx-source
-            ...(isDebug ? ['transform-react-jsx-source'] : []),
-            // Adds __self attribute to JSX which React will use for some warnings
-            // https://github.com/babel/babel/tree/master/packages/babel-plugin-transform-react-jsx-self
-            ...(isDebug ? ['transform-react-jsx-self'] : []),
+            // Treat React JSX elements as value types and hoist them to the highest scope
+            // https://github.com/babel/babel/tree/master/packages/babel-plugin-transform-react-constant-elements
+            ...(isDebug ? [] : ['@babel/transform-react-constant-elements']),
+            // Replaces the React.createElement function with one that is more optimized for production
+            // https://github.com/babel/babel/tree/master/packages/babel-plugin-transform-react-inline-elements
+            ...(isDebug ? [] : ['@babel/transform-react-inline-elements']),
+            // Remove unnecessary React propTypes from the production build
+            // https://github.com/oliviertassinari/babel-plugin-transform-react-remove-prop-types
+            ...(isDebug ? [] : ['transform-react-remove-prop-types']),
             [
               'react-intl',
               {
@@ -132,17 +130,6 @@
                 enforceDescriptions: REACT_INTL_ENFORCE_DESCRIPTIONS,
               },
             ],
-=======
-            // Treat React JSX elements as value types and hoist them to the highest scope
-            // https://github.com/babel/babel/tree/master/packages/babel-plugin-transform-react-constant-elements
-            ...(isDebug ? [] : ['@babel/transform-react-constant-elements']),
-            // Replaces the React.createElement function with one that is more optimized for production
-            // https://github.com/babel/babel/tree/master/packages/babel-plugin-transform-react-inline-elements
-            ...(isDebug ? [] : ['@babel/transform-react-inline-elements']),
-            // Remove unnecessary React propTypes from the production build
-            // https://github.com/oliviertassinari/babel-plugin-transform-react-remove-prop-types
-            ...(isDebug ? [] : ['transform-react-remove-prop-types']),
->>>>>>> bcb056b1
           ],
         },
       },
@@ -340,11 +327,7 @@
   target: 'web',
 
   entry: {
-<<<<<<< HEAD
-    client: ['babel-polyfill', './src/clientLoader.js'],
-=======
-    client: ['@babel/polyfill', './src/client.js'],
->>>>>>> bcb056b1
+    client: ['@babel/polyfill', './src/clientLoader.js'],
   },
 
   plugins: [
