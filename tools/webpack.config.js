/**
 * React Starter Kit (https://www.reactstarterkit.com/)
 *
 * Copyright © 2014-2016 Kriasoft, LLC. All rights reserved.
 *
 * This source code is licensed under the MIT license found in the
 * LICENSE.txt file in the root directory of this source tree.
 */

import path from 'path';
import webpack from 'webpack';
import extend from 'extend';
import AssetsPlugin from 'assets-webpack-plugin';

<<<<<<< HEAD
const DEBUG = !process.argv.includes('--release');
const VERBOSE = process.argv.includes('--verbose');
const INTL_REQUIRE_DESCRIPTIONS = true;
const AUTOPREFIXER_BROWSERS = [
  'Android 2.3',
  'Android >= 4',
  'Chrome >= 35',
  'Firefox >= 31',
  'Explorer >= 9',
  'iOS >= 7',
  'Opera >= 12',
  'Safari >= 7.1',
];
const GLOBALS = {
  'process.env.NODE_ENV': DEBUG ? '"development"' : '"production"',
  __DEV__: DEBUG,
};
=======
const isDebug = !process.argv.includes('--release');
const isVerbose = process.argv.includes('--verbose');
>>>>>>> d65beba5

//
// Common configuration chunk to be used for both
// client-side (client.js) and server-side (server.js) bundles
// -----------------------------------------------------------------------------

const config = {
  context: path.resolve(__dirname, '../src'),

  output: {
    path: path.resolve(__dirname, '../build/public/assets'),
    publicPath: '/assets/',
    sourcePrefix: '  ',
  },

  module: {
    loaders: [
      {
        test: /\.jsx?$/,
        loader: 'babel-loader',
        include: [
          path.resolve(__dirname, '../src'),
        ],
        query: {
          // https://github.com/babel/babel-loader#options
          cacheDirectory: isDebug,

          // https://babeljs.io/docs/usage/options/
          babelrc: false,
          presets: [
            // JSX, Flow
            // https://github.com/babel/babel/tree/master/packages/babel-preset-react
            'react',
            // Latest stable ECMAScript features
            // https://github.com/babel/babel/tree/master/packages/babel-preset-latest
            'latest',
            // Experimental ECMAScript proposals
            // https://github.com/babel/babel/tree/master/packages/babel-preset-stage-0
            'stage-0',
          ],
          plugins: [
            // Externalise references to helpers and builtins,
            // automatically polyfilling your code without polluting globals.
            // https://github.com/babel/babel/tree/master/packages/babel-plugin-transform-runtime
            'transform-runtime',
            ...isDebug ? [
              // Adds component stack to warning messages
              // https://github.com/babel/babel/tree/master/packages/babel-plugin-transform-react-jsx-source
              'transform-react-jsx-source',
              // Adds __self attribute to JSX which React will use for some warnings
              // https://github.com/babel/babel/tree/master/packages/babel-plugin-transform-react-jsx-self
              'transform-react-jsx-self',
            ] : [
              // Remove unnecessary React propTypes from the production build
              // https://github.com/oliviertassinari/babel-plugin-transform-react-remove-prop-types
              'transform-react-remove-prop-types',
              // Treat React JSX elements as value types and hoist them to the highest scope
              // https://github.com/babel/babel/tree/master/packages/babel-plugin-transform-react-constant-elements
              'transform-react-constant-elements',
              // Turn JSX elements into exploded React objects
              // https://github.com/babel/babel/tree/master/packages/babel-plugin-transform-react-inline-elements
              'transform-react-inline-elements',
            ],

            // https://github.com/yahoo/babel-plugin-react-intl#options
            ['react-intl',
              {
                enforceDescriptions: INTL_REQUIRE_DESCRIPTIONS,
              },
            ],
          ],
        },
      },
      {
        test: /\.css/,
        loaders: [
          'isomorphic-style-loader',
          `css-loader?${JSON.stringify({
            // CSS Loader https://github.com/webpack/css-loader
            importLoaders: 1,
            sourceMap: isDebug,
            // CSS Modules https://github.com/css-modules/css-modules
            modules: true,
            localIdentName: isDebug ? '[name]-[local]-[hash:base64:5]' : '[hash:base64:5]',
            // CSS Nano http://cssnano.co/options/
            minimize: !isDebug,
          })}`,
          'postcss-loader?pack=default',
        ],
      },
      {
        test: /\.scss$/,
        loaders: [
          'isomorphic-style-loader',
          `css-loader?${JSON.stringify({ sourceMap: isDebug, minimize: !isDebug })}`,
          'postcss-loader?pack=sass',
          'sass-loader',
        ],
      },
      {
        test: /\.json$/,
        loader: 'json-loader',
      },
      {
        test: /\.txt$/,
        loader: 'raw-loader',
      },
      {
        test: /\.(png|jpg|jpeg|gif|svg|woff|woff2)$/,
        loader: 'url-loader',
        query: {
          name: isDebug ? '[path][name].[ext]?[hash]' : '[hash].[ext]',
          limit: 10000,
        },
      },
      {
        test: /\.(eot|ttf|wav|mp3)$/,
        loader: 'file-loader',
        query: {
          name: isDebug ? '[path][name].[ext]?[hash]' : '[hash].[ext]',
        },
      },
    ],
  },

  resolve: {
    root: path.resolve(__dirname, '../src'),
    modulesDirectories: ['node_modules'],
    extensions: ['', '.webpack.js', '.web.js', '.js', '.jsx', '.json'],
  },

  cache: isDebug,
  debug: isDebug,

  stats: {
    colors: true,
    reasons: isDebug,
    hash: isVerbose,
    version: isVerbose,
    timings: true,
    chunks: isVerbose,
    chunkModules: isVerbose,
    cached: isVerbose,
    cachedAssets: isVerbose,
  },

  // The list of plugins for PostCSS
  // https://github.com/postcss/postcss
  postcss(bundler) {
    return {
      default: [
        // Transfer @import rule by inlining content, e.g. @import 'normalize.css'
        // https://github.com/jonathantneal/postcss-partial-import
        require('postcss-partial-import')({ addDependencyTo: bundler }),
        // Allow you to fix url() according to postcss to and/or from options
        // https://github.com/postcss/postcss-url
        require('postcss-url')(),
        // W3C variables, e.g. :root { --color: red; } div { background: var(--color); }
        // https://github.com/postcss/postcss-custom-properties
        require('postcss-custom-properties')(),
        // W3C CSS Custom Media Queries, e.g. @custom-media --small-viewport (max-width: 30em);
        // https://github.com/postcss/postcss-custom-media
        require('postcss-custom-media')(),
        // CSS4 Media Queries, e.g. @media screen and (width >= 500px) and (width <= 1200px) { }
        // https://github.com/postcss/postcss-media-minmax
        require('postcss-media-minmax')(),
        // W3C CSS Custom Selectors, e.g. @custom-selector :--heading h1, h2, h3, h4, h5, h6;
        // https://github.com/postcss/postcss-custom-selectors
        require('postcss-custom-selectors')(),
        // W3C calc() function, e.g. div { height: calc(100px - 2em); }
        // https://github.com/postcss/postcss-calc
        require('postcss-calc')(),
        // Allows you to nest one style rule inside another
        // https://github.com/jonathantneal/postcss-nesting
        require('postcss-nesting')(),
        // Unwraps nested rules like how Sass does it
        // https://github.com/postcss/postcss-nested
        require('postcss-nested')(),
        // W3C color() function, e.g. div { background: color(red alpha(90%)); }
        // https://github.com/postcss/postcss-color-function
        require('postcss-color-function')(),
        // Convert CSS shorthand filters to SVG equivalent, e.g. .blur { filter: blur(4px); }
        // https://github.com/iamvdo/pleeease-filters
        require('pleeease-filters')(),
        // Generate pixel fallback for "rem" units, e.g. div { margin: 2.5rem 2px 3em 100%; }
        // https://github.com/robwierzbowski/node-pixrem
        require('pixrem')(),
        // W3C CSS Level4 :matches() pseudo class, e.g. p:matches(:first-child, .special) { }
        // https://github.com/postcss/postcss-selector-matches
        require('postcss-selector-matches')(),
        // Transforms :not() W3C CSS Level 4 pseudo class to :not() CSS Level 3 selectors
        // https://github.com/postcss/postcss-selector-not
        require('postcss-selector-not')(),
        // Postcss flexbox bug fixer
        // https://github.com/luisrudge/postcss-flexbugs-fixes
        require('postcss-flexbugs-fixes')(),
        // Add vendor prefixes to CSS rules using values from caniuse.com
        // https://github.com/postcss/autoprefixer
        require('autoprefixer')(),
      ],
      sass: [
        require('autoprefixer')(),
      ],
    };
  },
};

//
// Configuration for the client-side bundle (client.js)
// -----------------------------------------------------------------------------

const clientConfig = extend(true, {}, config, {
  entry: './clientLoader.js',

  output: {
    filename: isDebug ? '[name].js?[chunkhash]' : '[name].[chunkhash].js',
    chunkFilename: isDebug ? '[name].[id].js?[chunkhash]' : '[name].[id].[chunkhash].js',
  },

  target: 'web',

  plugins: [

    // Define free variables
    // https://webpack.github.io/docs/list-of-plugins.html#defineplugin
    new webpack.DefinePlugin({
      'process.env.NODE_ENV': isDebug ? '"development"' : '"production"',
      'process.env.BROWSER': true,
      __DEV__: isDebug,
    }),

    // Emit a file with assets paths
    // https://github.com/sporto/assets-webpack-plugin#options
    new AssetsPlugin({
      path: path.resolve(__dirname, '../build'),
      filename: 'assets.js',
      processOutput: x => `module.exports = ${JSON.stringify(x)};`,
    }),

    // Assign the module and chunk ids by occurrence count
    // Consistent ordering of modules required if using any hashing ([hash] or [chunkhash])
    // https://webpack.github.io/docs/list-of-plugins.html#occurrenceorderplugin
    new webpack.optimize.OccurrenceOrderPlugin(true),

    ...isDebug ? [] : [
      // Search for equal or similar files and deduplicate them in the output
      // https://webpack.github.io/docs/list-of-plugins.html#dedupeplugin
      new webpack.optimize.DedupePlugin(),

      // Minimize all JavaScript output of chunks
      // https://github.com/mishoo/UglifyJS2#compressor-options
      new webpack.optimize.UglifyJsPlugin({
        compress: {
          screw_ie8: true,
          warnings: isVerbose,
        },
      }),
    ],
  ],

  // Choose a developer tool to enhance debugging
  // http://webpack.github.io/docs/configuration.html#devtool
  devtool: isDebug ? 'source-map' : false,
});

//
// Configuration for the server-side bundle (server.js)
// -----------------------------------------------------------------------------

const serverConfig = extend(true, {}, config, {
  entry: './server.js',

  output: {
    filename: '../../server.js',
    libraryTarget: 'commonjs2',
  },

  target: 'node',

  externals: [
    /^\.\/assets$/,
    (context, request, callback) => {
      const isExternal =
        request.match(/^[@a-z][a-z\/\.\-0-9]*$/i) &&
        !request.match(/\.(css|less|scss|sss)$/i);
      callback(null, Boolean(isExternal));
    },
  ],

  plugins: [
    // Define free variables
    // https://webpack.github.io/docs/list-of-plugins.html#defineplugin
    new webpack.DefinePlugin({
      'process.env.NODE_ENV': isDebug ? '"development"' : '"production"',
      'process.env.BROWSER': false,
      __DEV__: isDebug,
    }),

    // Adds a banner to the top of each generated chunk
    // https://webpack.github.io/docs/list-of-plugins.html#bannerplugin
    new webpack.BannerPlugin('require("source-map-support").install();',
      { raw: true, entryOnly: false }),

    // Do not create separate chunks of the server bundle
    // https://webpack.github.io/docs/list-of-plugins.html#limitchunkcountplugin
    new webpack.optimize.LimitChunkCountPlugin({ maxChunks: 1 }),
  ],

  node: {
    console: false,
    global: false,
    process: false,
    Buffer: false,
    __filename: false,
    __dirname: false,
  },

  devtool: 'source-map',
});

export default [clientConfig, serverConfig];<|MERGE_RESOLUTION|>--- conflicted
+++ resolved
@@ -12,28 +12,10 @@
 import extend from 'extend';
 import AssetsPlugin from 'assets-webpack-plugin';
 
-<<<<<<< HEAD
-const DEBUG = !process.argv.includes('--release');
-const VERBOSE = process.argv.includes('--verbose');
 const INTL_REQUIRE_DESCRIPTIONS = true;
-const AUTOPREFIXER_BROWSERS = [
-  'Android 2.3',
-  'Android >= 4',
-  'Chrome >= 35',
-  'Firefox >= 31',
-  'Explorer >= 9',
-  'iOS >= 7',
-  'Opera >= 12',
-  'Safari >= 7.1',
-];
-const GLOBALS = {
-  'process.env.NODE_ENV': DEBUG ? '"development"' : '"production"',
-  __DEV__: DEBUG,
-};
-=======
+
 const isDebug = !process.argv.includes('--release');
 const isVerbose = process.argv.includes('--verbose');
->>>>>>> d65beba5
 
 //
 // Common configuration chunk to be used for both
