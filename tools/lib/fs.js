/**
 * React Starter Kit (https://www.reactstarterkit.com/)
 *
 * Copyright © 2014-2016 Kriasoft, LLC. All rights reserved.
 *
 * This source code is licensed under the MIT license found in the
 * LICENSE.txt file in the root directory of this source tree.
 */

import fs from 'fs';
import path from 'path';
import globPkg from 'glob';
import mkdirp from 'mkdirp';
import rimraf from 'rimraf';

export const readFile = (file) => new Promise((resolve, reject) => {
  fs.readFile(file, 'utf8', (err, data) => (err ? reject(err) : resolve(data)));
});

export const writeFile = (file, contents) => new Promise((resolve, reject) => {
  fs.writeFile(file, contents, 'utf8', err => (err ? reject(err) : resolve()));
});

export const copyFile = (source, target) => new Promise((resolve, reject) => {
  let cbCalled = false;
  function done(err) {
    if (!cbCalled) {
      cbCalled = true;
      if (err) {
        reject(err);
      } else {
        resolve();
      }
    }
  }

  const rd = fs.createReadStream(source);
  rd.on('error', err => done(err));
  const wr = fs.createWriteStream(target);
  wr.on('error', err => done(err));
  wr.on('close', err => done(err));
  rd.pipe(wr);
});

export const readDir = (pattern, options) => new Promise((resolve, reject) =>
<<<<<<< HEAD
  globPkg(pattern, options, (err, result) => (err ? reject(err) : resolve(result)))
=======
  glob(pattern, options, (err, result) => (err ? reject(err) : resolve(result))),
>>>>>>> 91546e58
);

export const makeDir = (name) => new Promise((resolve, reject) => {
  mkdirp(name, err => (err ? reject(err) : resolve()));
});

export const glob = (pattern) => new Promise((resolve, reject) => {
  globPkg(pattern, (err, val) => (err ? reject(err) : resolve(val)));
});

export const copyDir = async (source, target) => {
  const dirs = await readDir('**/*.*', {
    cwd: source,
    nosort: true,
    dot: true,
  });
  await Promise.all(dirs.map(async dir => {
    const from = path.resolve(source, dir);
    const to = path.resolve(target, dir);
    await makeDir(path.dirname(to));
    await copyFile(from, to);
  }));
};

export const cleanDir = (pattern, options) => new Promise((resolve, reject) =>
  rimraf(pattern, { glob: options }, (err, result) => (err ? reject(err) : resolve(result))),
);<|MERGE_RESOLUTION|>--- conflicted
+++ resolved
@@ -43,11 +43,7 @@
 });
 
 export const readDir = (pattern, options) => new Promise((resolve, reject) =>
-<<<<<<< HEAD
-  globPkg(pattern, options, (err, result) => (err ? reject(err) : resolve(result)))
-=======
-  glob(pattern, options, (err, result) => (err ? reject(err) : resolve(result))),
->>>>>>> 91546e58
+  globPkg(pattern, options, (err, result) => (err ? reject(err) : resolve(result))),
 );
 
 export const makeDir = (name) => new Promise((resolve, reject) => {
