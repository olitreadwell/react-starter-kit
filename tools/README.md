--- conflicted
+++ resolved
@@ -10,16 +10,12 @@
   [Hot Module Replacement](https://webpack.github.io/docs/hot-module-replacement), and
   [React Hot Loader](https://github.com/gaearon/react-hot-loader)
 
-<<<<<<< HEAD
-##### `npm run extractMessages` (`extractMessages.js`)
+##### `yarn run extractMessages` (`extractMessages.js`)
 
 * Extract intl messages from source (`src/**/*.{js,jsx}`)
 * Update messages in `src/messages` directory
 
-##### `npm run build` (`build.js`)
-=======
 ##### `yarn run build` (`build.js`)
->>>>>>> 8b14ce90
 
 * Cleans up the output `/build` folder (`clean.js`)
 * Extract intl messages from source (`extractMessages.js`)
