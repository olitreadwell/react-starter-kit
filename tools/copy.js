/**
 * React Starter Kit (https://www.reactstarterkit.com/)
 *
 * Copyright © 2014-2016 Kriasoft, LLC. All rights reserved.
 *
 * This source code is licensed under the MIT license found in the
 * LICENSE.txt file in the root directory of this source tree.
 */

import path from 'path';
import gaze from 'gaze';
import { writeFile, copyFile, makeDir, copyDir, cleanDir } from './lib/fs';
import pkg from '../package.json';

/**
 * Copies static files such as robots.txt, favicon.ico to the
 * output (build) folder.
 */
async function copy() {
  await makeDir('build');
  await Promise.all([
    writeFile('build/package.json', JSON.stringify({
      private: true,
      engines: pkg.engines,
      dependencies: pkg.dependencies,
      scripts: {
        start: 'node server.js',
      },
    }, null, 2)),
    copyFile('LICENSE.txt', 'build/LICENSE.txt'),
    copyDir('src/content', 'build/content'),
<<<<<<< HEAD
    copyDir('src/public', 'build/public'),
    copyDir('src/messages', 'build/messages'),
=======
    copyDir('public', 'build/public'),
>>>>>>> d4c1693c
  ]);

  if (process.argv.includes('--watch')) {
    const watcher = await new Promise((resolve, reject) => {
      gaze([
        'src/content/**/*',
<<<<<<< HEAD
        'src/messages/**/*',
        'src/public/**/*',
=======
        'public/**/*',
>>>>>>> d4c1693c
      ], (err, val) => (err ? reject(err) : resolve(val)));
    });

    watcher.on('all', async (event, filePath) => {
      const src = path.relative('./', filePath);
      const dist = path.join('build/', src.startsWith('src') ? path.relative('src', src) : src);
      switch (event) {
        case 'added':
        case 'renamed':
        case 'changed':
          if (filePath.endsWith('/')) return;
          await makeDir(path.dirname(dist));
          await copyFile(filePath, dist);
          break;
        case 'deleted':
          cleanDir(dist, { nosort: true, dot: true });
          break;
        default:
          return;
      }
      console.log(`[file ${event}] ${dist}`);
    });
  }
}

export default copy;<|MERGE_RESOLUTION|>--- conflicted
+++ resolved
@@ -29,24 +29,16 @@
     }, null, 2)),
     copyFile('LICENSE.txt', 'build/LICENSE.txt'),
     copyDir('src/content', 'build/content'),
-<<<<<<< HEAD
-    copyDir('src/public', 'build/public'),
+    copyDir('public', 'build/public'),
     copyDir('src/messages', 'build/messages'),
-=======
-    copyDir('public', 'build/public'),
->>>>>>> d4c1693c
   ]);
 
   if (process.argv.includes('--watch')) {
     const watcher = await new Promise((resolve, reject) => {
       gaze([
         'src/content/**/*',
-<<<<<<< HEAD
         'src/messages/**/*',
-        'src/public/**/*',
-=======
         'public/**/*',
->>>>>>> d4c1693c
       ], (err, val) => (err ? reject(err) : resolve(val)));
     });
 
