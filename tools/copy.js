/**
 * React Starter Kit (https://www.reactstarterkit.com/)
 *
 * Copyright © 2014-2016 Kriasoft, LLC. All rights reserved.
 *
 * This source code is licensed under the MIT license found in the
 * LICENSE.txt file in the root directory of this source tree.
 */

import path from 'path';
import gaze from 'gaze';
import Promise from 'bluebird';
import fs from './lib/fs';
import pkg from '../package.json';
/**
 * Copies static files such as robots.txt, favicon.ico to the
 * output (build) folder.
 */
async function copy({ watch } = {}) {
  const ncp = Promise.promisify(require('ncp'));

  await Promise.all([
    ncp('src/public', 'build/public'),
    ncp('src/content', 'build/content'),
    ncp('src/messages', 'build/messages'),
  ]);

  await fs.writeFile('./build/package.json', JSON.stringify({
    private: true,
    engines: pkg.engines,
    dependencies: pkg.dependencies,
    scripts: {
      start: 'node server.js',
    },
  }, null, 2));

  if (watch) {
    const watcher = await new Promise((resolve, reject) => {
      gaze('src/{content,messages}/**/*.*', (err, val) => err ? reject(err) : resolve(val));
    });
<<<<<<< HEAD
    watcher.on('changed', async (file) => {
      const relPath = file.substr(path.join(__dirname, '../src/').length);
      await ncp(`src/${relPath}`, `build/${relPath}`);
    });
=======
    const cp = async (file) => {
      const relPath = file.substr(path.join(__dirname, '../src/content/').length);
      await ncp(`src/content/${relPath}`, `build/content/${relPath}`);
    }
    watcher.on('changed', cp);
    watcher.on('added',   cp);
>>>>>>> c948d5d3
  }
}

export default copy;<|MERGE_RESOLUTION|>--- conflicted
+++ resolved
@@ -38,19 +38,14 @@
     const watcher = await new Promise((resolve, reject) => {
       gaze('src/{content,messages}/**/*.*', (err, val) => err ? reject(err) : resolve(val));
     });
-<<<<<<< HEAD
-    watcher.on('changed', async (file) => {
+
+    const cp = async (file) => {
       const relPath = file.substr(path.join(__dirname, '../src/').length);
       await ncp(`src/${relPath}`, `build/${relPath}`);
-    });
-=======
-    const cp = async (file) => {
-      const relPath = file.substr(path.join(__dirname, '../src/content/').length);
-      await ncp(`src/content/${relPath}`, `build/content/${relPath}`);
-    }
+    };
+
     watcher.on('changed', cp);
-    watcher.on('added',   cp);
->>>>>>> c948d5d3
+    watcher.on('added', cp);
   }
 }
 
