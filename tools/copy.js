--- conflicted
+++ resolved
@@ -35,11 +35,7 @@
 
   if (process.argv.includes('--watch')) {
     const watcher = chokidar.watch([
-<<<<<<< HEAD
-      'src/content/**/*',
       'src/messages/**/*',
-=======
->>>>>>> 2db64df8
       'public/**/*',
     ], { ignoreInitial: true });
 
