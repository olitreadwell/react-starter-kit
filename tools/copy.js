/**
 * React Starter Kit (https://www.reactstarterkit.com/)
 *
 * Copyright © 2014-2016 Kriasoft, LLC. All rights reserved.
 *
 * This source code is licensed under the MIT license found in the
 * LICENSE.txt file in the root directory of this source tree.
 */

import path from 'path';
import chokidar from 'chokidar';
import { writeFile, copyFile, makeDir, copyDir, cleanDir } from './lib/fs';
import pkg from '../package.json';
import { format } from './run';

/**
 * Copies static files such as robots.txt, favicon.ico to the
 * output (build) folder.
 */
async function copy() {
  await makeDir('build');
  await Promise.all([
    writeFile('build/package.json', JSON.stringify({
      private: true,
      engines: pkg.engines,
      dependencies: pkg.dependencies,
      scripts: {
        start: 'node server.js',
      },
    }, null, 2)),
    copyFile('LICENSE.txt', 'build/LICENSE.txt'),
    copyDir('src/content', 'build/content'),
    copyDir('public', 'build/public'),
    copyDir('src/messages', 'build/messages'),
  ]);

  if (process.argv.includes('--watch')) {
<<<<<<< HEAD
    const watcher = await new Promise((resolve, reject) => {
      gaze([
        'src/content/**/*',
        'src/messages/**/*',
        'public/**/*',
      ], (err, val) => (err ? reject(err) : resolve(val)));
    });
=======
    const watcher = chokidar.watch([
      'src/content/**/*',
      'public/**/*',
    ], { ignoreInitial: true });
>>>>>>> 835b7cac

    watcher.on('all', async (event, filePath) => {
      const start = new Date();
      const src = path.relative('./', filePath);
      const dist = path.join('build/', src.startsWith('src') ? path.relative('src', src) : src);
      switch (event) {
        case 'add':
        case 'change':
          await makeDir(path.dirname(dist));
          await copyFile(filePath, dist);
          break;
        case 'unlink':
        case 'unlinkDir':
          cleanDir(dist, { nosort: true, dot: true });
          break;
        default:
          return;
      }
      const end = new Date();
      const time = end.getTime() - start.getTime();
      console.log(`[${format(end)}] ${event} '${dist}' after ${time} ms`);
    });
  }
}

export default copy;<|MERGE_RESOLUTION|>--- conflicted
+++ resolved
@@ -35,20 +35,11 @@
   ]);
 
   if (process.argv.includes('--watch')) {
-<<<<<<< HEAD
-    const watcher = await new Promise((resolve, reject) => {
-      gaze([
-        'src/content/**/*',
-        'src/messages/**/*',
-        'public/**/*',
-      ], (err, val) => (err ? reject(err) : resolve(val)));
-    });
-=======
     const watcher = chokidar.watch([
       'src/content/**/*',
+      'src/messages/**/*',
       'public/**/*',
     ], { ignoreInitial: true });
->>>>>>> 835b7cac
 
     watcher.on('all', async (event, filePath) => {
       const start = new Date();
