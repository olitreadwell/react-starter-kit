/**
 * React Starter Kit (https://www.reactstarterkit.com/)
 *
 * Copyright © 2014-present Kriasoft, LLC. All rights reserved.
 *
 * This source code is licensed under the MIT license found in the
 * LICENSE.txt file in the root directory of this source tree.
 */

import path from 'path';
import express from 'express';
import cookieParser from 'cookie-parser';
import bodyParser from 'body-parser';
import expressJwt from 'express-jwt';
import expressGraphQL from 'express-graphql';
import jwt from 'jsonwebtoken';
import React from 'react';
import ReactDOM from 'react-dom/server';
<<<<<<< HEAD
import { renderToStringWithData } from 'react-apollo';
import UniversalRouter from 'universal-router';
=======
>>>>>>> 9aa7619d
import PrettyError from 'pretty-error';
import createApolloClient from './core/createApolloClient';
import App from './components/App';
import Html from './components/Html';
import { ErrorPageWithoutStyle } from './routes/error/ErrorPage';
import errorPageStyle from './routes/error/ErrorPage.css';
import passport from './core/passport';
import router from './core/router';
import models from './data/models';
import schema from './data/schema';
import assets from './assets.json'; // eslint-disable-line import/no-unresolved
import configureStore from './store/configureStore';
import { setRuntimeVariable } from './actions/runtime';
import { port, auth } from './config';

const app = express();

//
// Tell any CSS tooling (such as Material UI) to use all vendor prefixes if the
// user agent is not known.
// -----------------------------------------------------------------------------
global.navigator = global.navigator || {};
global.navigator.userAgent = global.navigator.userAgent || 'all';

//
// Register Node.js middleware
// -----------------------------------------------------------------------------
app.use(express.static(path.join(__dirname, 'public')));
app.use(cookieParser());
app.use(bodyParser.urlencoded({ extended: true }));
app.use(bodyParser.json());

//
// Authentication
// -----------------------------------------------------------------------------
app.use(expressJwt({
  secret: auth.jwt.secret,
  credentialsRequired: false,
  getToken: req => req.cookies.id_token,
}));
app.use(passport.initialize());

if (__DEV__) {
  app.enable('trust proxy');
}
app.get('/login/facebook',
  passport.authenticate('facebook', { scope: ['email', 'user_location'], session: false }),
);
app.get('/login/facebook/return',
  passport.authenticate('facebook', { failureRedirect: '/login', session: false }),
  (req, res) => {
    const expiresIn = 60 * 60 * 24 * 180; // 180 days
    const token = jwt.sign(req.user, auth.jwt.secret, { expiresIn });
    res.cookie('id_token', token, { maxAge: 1000 * expiresIn, httpOnly: true });
    res.redirect('/');
  },
);

//
// Register API middleware
// -----------------------------------------------------------------------------
const graphqlMiddleware = expressGraphQL(req => ({
  schema,
  graphiql: __DEV__,
  rootValue: { request: req },
  pretty: __DEV__,
}));

app.use('/graphql', graphqlMiddleware);

//
// Register server-side rendering middleware
// -----------------------------------------------------------------------------
app.get('*', async (req, res, next) => {
  try {
    const apolloClient = createApolloClient({
      schema,
      rootValue: { request: req },
    });

    const store = configureStore({
      user: req.user || null,
    }, {
      cookie: req.headers.cookie,
      apolloClient,
    });

    store.dispatch(setRuntimeVariable({
      name: 'initialNow',
      value: Date.now(),
    }));

    const css = new Set();

    // Global (context) variables that can be easily accessed from any React component
    // https://facebook.github.io/react/docs/context.html
    const context = {
      // Enables critical path CSS rendering
      // https://github.com/kriasoft/isomorphic-style-loader
      insertCss: (...styles) => {
        // eslint-disable-next-line no-underscore-dangle
        styles.forEach(style => css.add(style._getCss()));
      },
      // Initialize a new Redux store
      // http://redux.js.org/docs/basics/UsageWithReact.html
      store,
      // Apollo Client for use with react-apollo
      client: apolloClient,
    };

    const route = await router.resolve({
      ...context,
      path: req.path,
      query: req.query,
    });

    if (route.redirect) {
      res.redirect(route.status || 302, route.redirect);
      return;
    }

    const data = { ...route };

    data.children = await renderToStringWithData(<App context={context}>{route.component}</App>);
    data.styles = [
      { id: 'css', cssText: [...css].join('') },
    ];
    data.scripts = [
      assets.vendor.js,
      assets.client.js,
    ];

    // Furthermore invoked actions will be ignored, client will not receive them!
    if (__DEV__) {
      // eslint-disable-next-line no-console
      console.log('Serializing store...');
    }
    data.state = context.store.getState();

    if (assets[route.chunk]) {
      data.scripts.push(assets[route.chunk].js);
    }

    const html = ReactDOM.renderToStaticMarkup(<Html {...data} />);
    res.status(route.status || 200);
    res.send(`<!doctype html>${html}`);
  } catch (err) {
    next(err);
  }
});

//
// Error handling
// -----------------------------------------------------------------------------
const pe = new PrettyError();
pe.skipNodeFiles();
pe.skipPackage('express');

app.use((err, req, res, next) => { // eslint-disable-line no-unused-vars
  console.log(pe.render(err)); // eslint-disable-line no-console
  const html = ReactDOM.renderToStaticMarkup(
    <Html
      title="Internal Server Error"
      description={err.message}
      styles={[{ id: 'css', cssText: errorPageStyle._getCss() }]} // eslint-disable-line no-underscore-dangle
    >
      {ReactDOM.renderToString(<ErrorPageWithoutStyle error={err} />)}
    </Html>,
  );
  res.status(err.status || 500);
  res.send(`<!doctype html>${html}`);
});

//
// Launch the server
// -----------------------------------------------------------------------------
/* eslint-disable no-console */
models.sync().catch(err => console.error(err.stack)).then(() => {
  app.listen(port, () => {
    console.log(`The server is running at http://localhost:${port}/`);
  });
});
/* eslint-enable no-console */<|MERGE_RESOLUTION|>--- conflicted
+++ resolved
@@ -8,6 +8,7 @@
  */
 
 import path from 'path';
+import Promise from 'bluebird';
 import express from 'express';
 import cookieParser from 'cookie-parser';
 import bodyParser from 'body-parser';
@@ -16,11 +17,7 @@
 import jwt from 'jsonwebtoken';
 import React from 'react';
 import ReactDOM from 'react-dom/server';
-<<<<<<< HEAD
-import { renderToStringWithData } from 'react-apollo';
-import UniversalRouter from 'universal-router';
-=======
->>>>>>> 9aa7619d
+import { getDataFromTree } from 'react-apollo';
 import PrettyError from 'pretty-error';
 import createApolloClient from './core/createApolloClient';
 import App from './components/App';
@@ -144,7 +141,11 @@
 
     const data = { ...route };
 
-    data.children = await renderToStringWithData(<App context={context}>{route.component}</App>);
+    const rootComponent = <App context={context}>{route.component}</App>;
+    await getDataFromTree(rootComponent);
+    // this is here because of Apollo redux APOLLO_QUERY_STOP action
+    await Promise.delay(0);
+    data.children = await ReactDOM.renderToStaticMarkup(rootComponent);
     data.styles = [
       { id: 'css', cssText: [...css].join('') },
     ];
