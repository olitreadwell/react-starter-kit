--- conflicted
+++ resolved
@@ -163,16 +163,11 @@
       assets.vendor.js,
       assets.client.js,
     ];
-    data.state = context.store.getState();
-<<<<<<< HEAD
-    data.lang = locale;
-    data.chunk = assets[route.chunk] && assets[route.chunk].js;
-    const html = ReactDOM.renderToStaticMarkup(<Html {...data} />);
-=======
     if (assets[route.chunk]) {
       data.scripts.push(assets[route.chunk].js);
     }
->>>>>>> d4c1693c
+    data.state = context.store.getState();
+    data.lang = locale;
 
     const html = ReactDOM.renderToStaticMarkup(<Html {...data} />);
     res.status(route.status || 200);
