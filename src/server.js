/**
 * React Starter Kit (https://www.reactstarterkit.com/)
 *
 * Copyright © 2014-2016 Kriasoft, LLC. All rights reserved.
 *
 * This source code is licensed under the MIT license found in the
 * LICENSE.txt file in the root directory of this source tree.
 */

import 'babel-polyfill';
import path from 'path';
import express from 'express';
import cookieParser from 'cookie-parser';
import bodyParser from 'body-parser';
import expressJwt from 'express-jwt';
import expressGraphQL from 'express-graphql';
import jwt from 'jsonwebtoken';
import React from 'react';
import ReactDOM from 'react-dom/server';
import UniversalRouter from 'universal-router';
import PrettyError from 'pretty-error';
import App from './components/App';
import Html from './components/Html';
import { ErrorPageWithoutStyle } from './routes/error/ErrorPage';
import errorPageStyle from './routes/error/ErrorPage.css';
import passport from './core/passport';
import models from './data/models';
import schema from './data/schema';
import routes from './routes';
<<<<<<< HEAD
import assets from './assets'; // eslint-disable-line import/no-unresolved
import configureStore from './store/configureStore';
import { setRuntimeVariable } from './actions/runtime';
=======
import assets from './assets.json'; // eslint-disable-line import/no-unresolved
>>>>>>> a55d3114
import { port, auth } from './config';

const app = express();

//
// Tell any CSS tooling (such as Material UI) to use all vendor prefixes if the
// user agent is not known.
// -----------------------------------------------------------------------------
global.navigator = global.navigator || {};
global.navigator.userAgent = global.navigator.userAgent || 'all';

//
// Register Node.js middleware
// -----------------------------------------------------------------------------
app.use(express.static(path.join(__dirname, 'public')));
app.use(cookieParser());
app.use(bodyParser.urlencoded({ extended: true }));
app.use(bodyParser.json());

//
// Authentication
// -----------------------------------------------------------------------------
app.use(expressJwt({
  secret: auth.jwt.secret,
  credentialsRequired: false,
  getToken: req => req.cookies.id_token,
}));
app.use(passport.initialize());

if (process.env.NODE_ENV !== 'production') {
  app.enable('trust proxy');
}
app.get('/login/facebook',
  passport.authenticate('facebook', { scope: ['email', 'user_location'], session: false }),
);
app.get('/login/facebook/return',
  passport.authenticate('facebook', { failureRedirect: '/login', session: false }),
  (req, res) => {
    const expiresIn = 60 * 60 * 24 * 180; // 180 days
    const token = jwt.sign(req.user, auth.jwt.secret, { expiresIn });
    res.cookie('id_token', token, { maxAge: 1000 * expiresIn, httpOnly: true });
    res.redirect('/');
  },
);

//
// Register API middleware
// -----------------------------------------------------------------------------
app.use('/graphql', expressGraphQL(req => ({
  schema,
  graphiql: process.env.NODE_ENV !== 'production',
  rootValue: { request: req },
  pretty: process.env.NODE_ENV !== 'production',
})));

//
// Register server-side rendering middleware
// -----------------------------------------------------------------------------
app.get('*', async (req, res, next) => {
  try {
    const store = configureStore({
      user: req.user || null,
    }, {
      cookie: req.headers.cookie,
    });

    store.dispatch(setRuntimeVariable({
      name: 'initialNow',
      value: Date.now(),
    }));

    const css = new Set();

    // Global (context) variables that can be easily accessed from any React component
    // https://facebook.github.io/react/docs/context.html
    const context = {
      // Enables critical path CSS rendering
      // https://github.com/kriasoft/isomorphic-style-loader
      insertCss: (...styles) => {
        // eslint-disable-next-line no-underscore-dangle
        styles.forEach(style => css.add(style._getCss()));
      },
      // Initialize a new Redux store
      // http://redux.js.org/docs/basics/UsageWithReact.html
      store,
    };

    const route = await UniversalRouter.resolve(routes, {
      ...context,
      path: req.path,
      query: req.query,
    });

    if (route.redirect) {
      res.redirect(route.status || 302, route.redirect);
      return;
    }

    const data = { ...route };
    data.children = ReactDOM.renderToString(<App context={context}>{route.component}</App>);
    data.style = [...css].join('');
    data.scripts = [
      assets.vendor.js,
      assets.client.js,
    ];
    data.state = context.store.getState();
    if (assets[route.chunk]) {
      data.scripts.push(assets[route.chunk].js);
    }

    const html = ReactDOM.renderToStaticMarkup(<Html {...data} />);
    res.status(route.status || 200);
    res.send(`<!doctype html>${html}`);
  } catch (err) {
    next(err);
  }
});

//
// Error handling
// -----------------------------------------------------------------------------
const pe = new PrettyError();
pe.skipNodeFiles();
pe.skipPackage('express');

app.use((err, req, res, next) => { // eslint-disable-line no-unused-vars
  console.log(pe.render(err)); // eslint-disable-line no-console
  const html = ReactDOM.renderToStaticMarkup(
    <Html
      title="Internal Server Error"
      description={err.message}
      style={errorPageStyle._getCss()} // eslint-disable-line no-underscore-dangle
    >
      {ReactDOM.renderToString(<ErrorPageWithoutStyle error={err} />)}
    </Html>,
  );
  res.status(err.status || 500);
  res.send(`<!doctype html>${html}`);
});

//
// Launch the server
// -----------------------------------------------------------------------------
/* eslint-disable no-console */
models.sync().catch(err => console.error(err.stack)).then(() => {
  app.listen(port, () => {
    console.log(`The server is running at http://localhost:${port}/`);
  });
});
/* eslint-enable no-console */<|MERGE_RESOLUTION|>--- conflicted
+++ resolved
@@ -27,13 +27,9 @@
 import models from './data/models';
 import schema from './data/schema';
 import routes from './routes';
-<<<<<<< HEAD
-import assets from './assets'; // eslint-disable-line import/no-unresolved
+import assets from './assets.json'; // eslint-disable-line import/no-unresolved
 import configureStore from './store/configureStore';
 import { setRuntimeVariable } from './actions/runtime';
-=======
-import assets from './assets.json'; // eslint-disable-line import/no-unresolved
->>>>>>> a55d3114
 import { port, auth } from './config';
 
 const app = express();
