/**
 * React Starter Kit (https://www.reactstarterkit.com/)
 *
 * Copyright © 2014-2016 Kriasoft, LLC. All rights reserved.
 *
 * This source code is licensed under the MIT license found in the
 * LICENSE.txt file in the root directory of this source tree.
 */

import 'babel-polyfill';
import path from 'path';
import express from 'express';
import cookieParser from 'cookie-parser';
import bodyParser from 'body-parser';
import expressJwt from 'express-jwt';
import expressGraphQL from 'express-graphql';
import jwt from 'jsonwebtoken';
import React from 'react';
import ReactDOM from 'react-dom/server';
import UniversalRouter from 'universal-router';
import PrettyError from 'pretty-error';
import App from './components/App';
import Html from './components/Html';
import { ErrorPageWithoutStyle } from './routes/error/ErrorPage';
import errorPageStyle from './routes/error/ErrorPage.css';
import passport from './core/passport';
import models from './data/models';
import schema from './data/schema';
import routes from './routes';
import assets from './assets'; // eslint-disable-line import/no-unresolved
import configureStore from './store/configureStore';
import { setRuntimeVariable } from './actions/runtime';
import { port, auth } from './config';

const app = express();

//
// Tell any CSS tooling (such as Material UI) to use all vendor prefixes if the
// user agent is not known.
// -----------------------------------------------------------------------------
global.navigator = global.navigator || {};
global.navigator.userAgent = global.navigator.userAgent || 'all';

//
// Register Node.js middleware
// -----------------------------------------------------------------------------
app.use(express.static(path.join(__dirname, 'public')));
app.use(cookieParser());
app.use(bodyParser.urlencoded({ extended: true }));
app.use(bodyParser.json());

//
// Authentication
// -----------------------------------------------------------------------------
app.use(expressJwt({
  secret: auth.jwt.secret,
  credentialsRequired: false,
  getToken: req => req.cookies.id_token,
}));
app.use(passport.initialize());

if (process.env.NODE_ENV !== 'production') {
  app.enable('trust proxy');
}
app.get('/login/facebook',
  passport.authenticate('facebook', { scope: ['email', 'user_location'], session: false }),
);
app.get('/login/facebook/return',
  passport.authenticate('facebook', { failureRedirect: '/login', session: false }),
  (req, res) => {
    const expiresIn = 60 * 60 * 24 * 180; // 180 days
    const token = jwt.sign(req.user, auth.jwt.secret, { expiresIn });
    res.cookie('id_token', token, { maxAge: 1000 * expiresIn, httpOnly: true });
    res.redirect('/');
  },
);

//
// Register API middleware
// -----------------------------------------------------------------------------
app.use('/graphql', expressGraphQL(req => ({
  schema,
  graphiql: process.env.NODE_ENV !== 'production',
  rootValue: { request: req },
  pretty: process.env.NODE_ENV !== 'production',
})));

//
// Register server-side rendering middleware
// -----------------------------------------------------------------------------
app.get('*', async (req, res, next) => {
  try {
    const store = configureStore({
      user: req.user || null,
    }, {
      cookie: req.headers.cookie,
    });

    store.dispatch(setRuntimeVariable({
      name: 'initialNow',
      value: Date.now(),
    }));

    const css = new Set();

    // Global (context) variables that can be easily accessed from any React component
    // https://facebook.github.io/react/docs/context.html
    const context = {
      // Enables critical path CSS rendering
      // https://github.com/kriasoft/isomorphic-style-loader
      insertCss: (...styles) => {
        // eslint-disable-next-line no-underscore-dangle
        styles.forEach(style => css.add(style._getCss()));
      },
      // Initialize a new Redux store
      // http://redux.js.org/docs/basics/UsageWithReact.html
      store,
    };

    const route = await UniversalRouter.resolve(routes, {
      ...context,
      path: req.path,
      query: req.query,
    });

    if (route.redirect) {
      res.redirect(route.status || 302, route.redirect);
      return;
    }

    const data = { ...route };
    data.children = ReactDOM.renderToString(<App context={context}>{route.component}</App>);
    data.style = [...css].join('');
<<<<<<< HEAD
    data.script = assets.main.js;
    data.state = context.store.getState();
    data.chunk = assets[route.chunk] && assets[route.chunk].js;
    const html = ReactDOM.renderToStaticMarkup(<Html {...data} />);
=======
    data.scripts = [
      assets.vendor.js,
      assets.client.js,
    ];
    if (assets[route.chunk]) {
      data.scripts.push(assets[route.chunk].js);
    }
>>>>>>> ddd3f02f

    const html = ReactDOM.renderToStaticMarkup(<Html {...data} />);
    res.status(route.status || 200);
    res.send(`<!doctype html>${html}`);
  } catch (err) {
    next(err);
  }
});

//
// Error handling
// -----------------------------------------------------------------------------
const pe = new PrettyError();
pe.skipNodeFiles();
pe.skipPackage('express');

app.use((err, req, res, next) => { // eslint-disable-line no-unused-vars
  console.log(pe.render(err)); // eslint-disable-line no-console
  const html = ReactDOM.renderToStaticMarkup(
    <Html
      title="Internal Server Error"
      description={err.message}
      style={errorPageStyle._getCss()} // eslint-disable-line no-underscore-dangle
    >
      {ReactDOM.renderToString(<ErrorPageWithoutStyle error={err} />)}
    </Html>,
  );
  res.status(err.status || 500);
  res.send(`<!doctype html>${html}`);
});

//
// Launch the server
// -----------------------------------------------------------------------------
/* eslint-disable no-console */
models.sync().catch(err => console.error(err.stack)).then(() => {
  app.listen(port, () => {
    console.log(`The server is running at http://localhost:${port}/`);
  });
});
/* eslint-enable no-console */<|MERGE_RESOLUTION|>--- conflicted
+++ resolved
@@ -131,20 +131,14 @@
     const data = { ...route };
     data.children = ReactDOM.renderToString(<App context={context}>{route.component}</App>);
     data.style = [...css].join('');
-<<<<<<< HEAD
-    data.script = assets.main.js;
-    data.state = context.store.getState();
-    data.chunk = assets[route.chunk] && assets[route.chunk].js;
-    const html = ReactDOM.renderToStaticMarkup(<Html {...data} />);
-=======
     data.scripts = [
       assets.vendor.js,
       assets.client.js,
     ];
+    data.state = context.store.getState();
     if (assets[route.chunk]) {
       data.scripts.push(assets[route.chunk].js);
     }
->>>>>>> ddd3f02f
 
     const html = ReactDOM.renderToStaticMarkup(<Html {...data} />);
     res.status(route.status || 200);
