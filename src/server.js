/**
 * React Starter Kit (https://www.reactstarterkit.com/)
 *
 * Copyright © 2014-present Kriasoft, LLC. All rights reserved.
 *
 * This source code is licensed under the MIT license found in the
 * LICENSE.txt file in the root directory of this source tree.
 */

import path from 'path';
import Promise from 'bluebird';
import express from 'express';
import cookieParser from 'cookie-parser';
import bodyParser from 'body-parser';
import expressJwt, { UnauthorizedError as Jwt401Error } from 'express-jwt';
import expressGraphQL from 'express-graphql';
import jwt from 'jsonwebtoken';
import nodeFetch from 'node-fetch';
import React from 'react';
import ReactDOM from 'react-dom/server';
import { getDataFromTree } from 'react-apollo';
import PrettyError from 'pretty-error';
import createApolloClient from './core/createApolloClient';
import App from './components/App';
import Html from './components/Html';
import { ErrorPageWithoutStyle } from './routes/error/ErrorPage';
import errorPageStyle from './routes/error/ErrorPage.css';
import createFetch from './createFetch';
import passport from './passport';
import router from './router';
import models from './data/models';
import schema from './data/schema';
import assets from './assets.json'; // eslint-disable-line import/no-unresolved
import configureStore from './store/configureStore';
import { setRuntimeVariable } from './actions/runtime';
import config from './config';

const app = express();

//
// Tell any CSS tooling (such as Material UI) to use all vendor prefixes if the
// user agent is not known.
// -----------------------------------------------------------------------------
global.navigator = global.navigator || {};
global.navigator.userAgent = global.navigator.userAgent || 'all';

//
// Register Node.js middleware
// -----------------------------------------------------------------------------
app.use(express.static(path.resolve(__dirname, 'public')));
app.use(cookieParser());
app.use(bodyParser.urlencoded({ extended: true }));
app.use(bodyParser.json());

//
// Authentication
// -----------------------------------------------------------------------------
app.use(expressJwt({
  secret: config.auth.jwt.secret,
  credentialsRequired: false,
  getToken: req => req.cookies.id_token,
}));
// Error handler for express-jwt
app.use((err, req, res, next) => { // eslint-disable-line no-unused-vars
  if (err instanceof Jwt401Error) {
    console.error('[express-jwt-error]', req.cookies.id_token);
    // `clearCookie`, otherwise user can't use web-app until cookie expires
    res.clearCookie('id_token');
  }
  next(err);
});

app.use(passport.initialize());

if (__DEV__) {
  app.enable('trust proxy');
}
app.get('/login/facebook',
  passport.authenticate('facebook', { scope: ['email', 'user_location'], session: false }),
);
app.get('/login/facebook/return',
  passport.authenticate('facebook', { failureRedirect: '/login', session: false }),
  (req, res) => {
    const expiresIn = 60 * 60 * 24 * 180; // 180 days
    const token = jwt.sign(req.user, config.auth.jwt.secret, { expiresIn });
    res.cookie('id_token', token, { maxAge: 1000 * expiresIn, httpOnly: true });
    res.redirect('/');
  },
);

//
// Register API middleware
// -----------------------------------------------------------------------------
const graphqlMiddleware = expressGraphQL(req => ({
  schema,
  graphiql: __DEV__,
  rootValue: { request: req },
  pretty: __DEV__,
}));

app.use('/graphql', graphqlMiddleware);

//
// Register server-side rendering middleware
// -----------------------------------------------------------------------------
app.get('*', async (req, res, next) => {
  try {
    const css = new Set();

<<<<<<< HEAD
    const apolloClient = createApolloClient({
      schema,
      rootValue: { request: req },
    });

    const fetch = createFetch({
=======
    // Universal HTTP client
    const fetch = createFetch(nodeFetch, {
>>>>>>> 59ae7af7
      baseUrl: config.api.serverUrl,
      cookie: req.headers.cookie,
      apolloClient,
    });

    const initialState = {
      user: req.user || null,
    };

    const store = configureStore(initialState, {
      cookie: req.headers.cookie,
      apolloClient,
      fetch,
      // I should not use `history` on server.. but how I do redirection? follow universal-router
      history: null,
    });

    store.dispatch(setRuntimeVariable({
      name: 'initialNow',
      value: Date.now(),
    }));

    // Global (context) variables that can be easily accessed from any React component
    // https://facebook.github.io/react/docs/context.html
    const context = {
      // Enables critical path CSS rendering
      // https://github.com/kriasoft/isomorphic-style-loader
      insertCss: (...styles) => {
        // eslint-disable-next-line no-underscore-dangle
        styles.forEach(style => css.add(style._getCss()));
      },
      fetch,
      // You can access redux through react-redux connect
      store,
      storeSubscription: null,
      // Apollo Client for use with react-apollo
      client: apolloClient,
    };

    const route = await router.resolve({
      ...context,
      path: req.path,
      query: req.query,
    });

    if (route.redirect) {
      res.redirect(route.status || 302, route.redirect);
      return;
    }

    const data = { ...route };

    const rootComponent = (
      <App context={context} store={store}>
        {route.component}
      </App>
    );
    await getDataFromTree(rootComponent);
    // this is here because of Apollo redux APOLLO_QUERY_STOP action
    await Promise.delay(0);
    data.children = await ReactDOM.renderToString(rootComponent);
    data.styles = [
      { id: 'css', cssText: [...css].join('') },
    ];

    data.scripts = [assets.vendor.js];
    if (route.chunks) {
      data.scripts.push(...route.chunks.map(chunk => assets[chunk].js));
    }
    data.scripts.push(assets.client.js);

    // Furthermore invoked actions will be ignored, client will not receive them!
    if (__DEV__) {
      // eslint-disable-next-line no-console
      console.log('Serializing store...');
    }
    data.app = {
      apiUrl: config.api.clientUrl,
      state: context.store.getState(),
    };

    const html = ReactDOM.renderToStaticMarkup(<Html {...data} />);
    res.status(route.status || 200);
    res.send(`<!doctype html>${html}`);
  } catch (err) {
    next(err);
  }
});

//
// Error handling
// -----------------------------------------------------------------------------
const pe = new PrettyError();
pe.skipNodeFiles();
pe.skipPackage('express');

app.use((err, req, res, next) => { // eslint-disable-line no-unused-vars
  console.error(pe.render(err));
  const html = ReactDOM.renderToStaticMarkup(
    <Html
      title="Internal Server Error"
      description={err.message}
      styles={[{ id: 'css', cssText: errorPageStyle._getCss() }]} // eslint-disable-line no-underscore-dangle
    >
      {ReactDOM.renderToString(<ErrorPageWithoutStyle error={err} />)}
    </Html>,
  );
  res.status(err.status || 500);
  res.send(`<!doctype html>${html}`);
});

//
// Launch the server
// -----------------------------------------------------------------------------
const promise = models.sync().catch(err => console.error(err.stack));
if (!module.hot) {
  promise.then(() => {
    app.listen(config.port, () => {
      console.info(`The server is running at http://localhost:${config.port}/`);
    });
  });
}

//
// Hot Module Replacement
// -----------------------------------------------------------------------------
if (module.hot) {
  app.hot = module.hot;
  module.hot.accept('./router');
}

export default app;<|MERGE_RESOLUTION|>--- conflicted
+++ resolved
@@ -107,17 +107,13 @@
   try {
     const css = new Set();
 
-<<<<<<< HEAD
     const apolloClient = createApolloClient({
       schema,
       rootValue: { request: req },
     });
 
-    const fetch = createFetch({
-=======
     // Universal HTTP client
     const fetch = createFetch(nodeFetch, {
->>>>>>> 59ae7af7
       baseUrl: config.api.serverUrl,
       cookie: req.headers.cookie,
       apolloClient,
