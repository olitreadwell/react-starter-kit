--- conflicted
+++ resolved
@@ -115,12 +115,8 @@
       store,
     };
 
-<<<<<<< HEAD
-    const route = await UniversalRouter.resolve(routes, {
+    const route = await router.resolve({
       ...context,
-=======
-    const route = await router.resolve({
->>>>>>> 8e28772e
       path: req.path,
       query: req.query,
     });
