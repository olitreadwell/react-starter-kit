--- conflicted
+++ resolved
@@ -21,11 +21,10 @@
 import UniversalRouter from 'universal-router';
 import createMemoryHistory from 'history/createMemoryHistory';
 import PrettyError from 'pretty-error';
-<<<<<<< HEAD
+import { IntlProvider } from 'react-intl';
+
+import './serverIntlPolyfill';
 import App from './components/App';
-=======
-import './serverIntlPolyfill';
->>>>>>> f6b8c59f
 import Html from './components/Html';
 import { ErrorPageWithoutStyle } from './routes/error/ErrorPage';
 import errorPageStyle from './routes/error/ErrorPage.css';
@@ -36,7 +35,6 @@
 import assets from './assets'; // eslint-disable-line import/no-unresolved
 import configureStore from './store/configureStore';
 import { setRuntimeVariable } from './actions/runtime';
-import Provide from './components/Provide';
 import { setLocale } from './actions/intl';
 import { port, auth, locales } from './config';
 
@@ -137,29 +135,16 @@
       name: 'initialNow',
       value: Date.now(),
     }));
-<<<<<<< HEAD
-=======
-    let css = new Set();
-    let statusCode = 200;
-    const locale = req.language;
-    const data = {
-      lang: locale,
-      title: '',
-      description: '',
-      style: '',
-      script: assets.main.js,
-      children: '',
-    };
 
     store.dispatch(setRuntimeVariable({
       name: 'availableLocales',
       value: locales,
     }));
 
+    const locale = req.language;
     await store.dispatch(setLocale({
       locale,
     }));
->>>>>>> f6b8c59f
 
     const css = new Set();
 
@@ -183,39 +168,6 @@
     const route = await UniversalRouter.resolve(routes, {
       path: req.path,
       query: req.query,
-<<<<<<< HEAD
-=======
-      context: {
-        store,
-        createHref: history.createHref,
-        insertCss: (...styles) => {
-          styles.forEach(style => css.add(style._getCss())); // eslint-disable-line no-underscore-dangle, max-len
-        },
-        setTitle: value => (data.title = value),
-        setMeta: (key, value) => (data[key] = value),
-      },
-      render(component, status = 200) {
-        css = new Set();
-        statusCode = status;
-
-        // Fire all componentWill... hooks
-        data.children = ReactDOM.renderToString(<Provide store={store}>{component}</Provide>);
-
-        // If you have async actions, wait for store when stabilizes here.
-        // This may be asynchronous loop if you have complicated structure.
-        // Then render again
-
-        // If store has no changes, you do not need render again!
-        // data.children = ReactDOM.renderToString(<Provide store={store}>{component}</Provide>);
-
-        // It is important to have rendered output and state in sync,
-        // otherwise React will write error to console when mounting on client
-        data.state = store.getState();
-
-        data.style = [...css].join('');
-        return true;
-      },
->>>>>>> f6b8c59f
     });
 
     const data = { ...route };
@@ -223,6 +175,7 @@
     data.style = [...css].join('');
     data.script = assets.main.js;
     data.state = context.store.getState();
+    data.lang = locale;
     const html = ReactDOM.renderToStaticMarkup(<Html {...data} />);
 
     res.status(route.status || 200);
@@ -243,13 +196,19 @@
 
 app.use((err, req, res, next) => { // eslint-disable-line no-unused-vars
   console.log(pe.render(err)); // eslint-disable-line no-console
+  const locale = req.language;
   const html = ReactDOM.renderToStaticMarkup(
     <Html
       title="Internal Server Error"
       description={err.message}
       style={errorPageStyle._getCss()} // eslint-disable-line no-underscore-dangle
+      lang={locale}
     >
-      {ReactDOM.renderToString(<ErrorPageWithoutStyle error={err} />)}
+      <IntlProvider
+        locale={locale}
+      >
+        {ReactDOM.renderToString(<ErrorPageWithoutStyle error={err} />)}
+      </IntlProvider>
     </Html>
   );
   res.status(err.status || 500);
