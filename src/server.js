/**
 * React Starter Kit (https://www.reactstarterkit.com/)
 *
 * Copyright © 2014-present Kriasoft, LLC. All rights reserved.
 *
 * This source code is licensed under the MIT license found in the
 * LICENSE.txt file in the root directory of this source tree.
 */

import path from 'path';
import Promise from 'bluebird';
import express from 'express';
import cookieParser from 'cookie-parser';
import bodyParser from 'body-parser';
import expressJwt, { UnauthorizedError as Jwt401Error } from 'express-jwt';
import expressGraphQL from 'express-graphql';
import jwt from 'jsonwebtoken';
import nodeFetch from 'node-fetch';
import React from 'react';
import ReactDOM from 'react-dom/server';
import { getDataFromTree } from 'react-apollo';
import PrettyError from 'pretty-error';
import createApolloClient from './core/createApolloClient';
import App from './components/App';
import Html from './components/Html';
import { ErrorPageWithoutStyle } from './routes/error/ErrorPage';
import errorPageStyle from './routes/error/ErrorPage.css';
import createFetch from './createFetch';
import passport from './passport';
import router from './router';
import models from './data/models';
import schema from './data/schema';
import assets from './assets.json'; // eslint-disable-line import/no-unresolved
import configureStore from './store/configureStore';
import { setRuntimeVariable } from './actions/runtime';
import config from './config';

const app = express();

//
// Tell any CSS tooling (such as Material UI) to use all vendor prefixes if the
// user agent is not known.
// -----------------------------------------------------------------------------
global.navigator = global.navigator || {};
global.navigator.userAgent = global.navigator.userAgent || 'all';

//
// Register Node.js middleware
// -----------------------------------------------------------------------------
app.use(express.static(path.resolve(__dirname, 'public')));
app.use(cookieParser());
app.use(bodyParser.urlencoded({ extended: true }));
app.use(bodyParser.json());

//
// Authentication
// -----------------------------------------------------------------------------
app.use(
  expressJwt({
    secret: config.auth.jwt.secret,
    credentialsRequired: false,
    getToken: req => req.cookies.id_token,
  }),
);
// Error handler for express-jwt
app.use((err, req, res, next) => {
  // eslint-disable-line no-unused-vars
  if (err instanceof Jwt401Error) {
    console.error('[express-jwt-error]', req.cookies.id_token);
    // `clearCookie`, otherwise user can't use web-app until cookie expires
    res.clearCookie('id_token');
  }
  next(err);
});

app.use(passport.initialize());

if (__DEV__) {
  app.enable('trust proxy');
}
app.get(
  '/login/facebook',
  passport.authenticate('facebook', {
    scope: ['email', 'user_location'],
    session: false,
  }),
);
app.get(
  '/login/facebook/return',
  passport.authenticate('facebook', {
    failureRedirect: '/login',
    session: false,
  }),
  (req, res) => {
    const expiresIn = 60 * 60 * 24 * 180; // 180 days
    const token = jwt.sign(req.user, config.auth.jwt.secret, { expiresIn });
    res.cookie('id_token', token, { maxAge: 1000 * expiresIn, httpOnly: true });
    res.redirect('/');
  },
);

//
// Register API middleware
// -----------------------------------------------------------------------------
<<<<<<< HEAD
const graphqlMiddleware = expressGraphQL(req => ({
  schema,
  graphiql: __DEV__,
  rootValue: { request: req },
  pretty: __DEV__,
}));

app.use('/graphql', graphqlMiddleware);
=======
app.use(
  '/graphql',
  expressGraphQL(req => ({
    schema,
    graphiql: __DEV__,
    rootValue: { request: req },
    pretty: __DEV__,
  })),
);
>>>>>>> eb73d727

//
// Register server-side rendering middleware
// -----------------------------------------------------------------------------
app.get('*', async (req, res, next) => {
  try {
    const css = new Set();

    const apolloClient = createApolloClient({
      schema,
      rootValue: { request: req },
    });

    // Universal HTTP client
    const fetch = createFetch(nodeFetch, {
      baseUrl: config.api.serverUrl,
      cookie: req.headers.cookie,
      apolloClient,
    });

    const initialState = {
      user: req.user || null,
    };

    const store = configureStore(initialState, {
      cookie: req.headers.cookie,
      apolloClient,
      fetch,
      // I should not use `history` on server.. but how I do redirection? follow universal-router
      history: null,
    });

    store.dispatch(
      setRuntimeVariable({
        name: 'initialNow',
        value: Date.now(),
      }),
    );

    // Global (context) variables that can be easily accessed from any React component
    // https://facebook.github.io/react/docs/context.html
    const context = {
      // Enables critical path CSS rendering
      // https://github.com/kriasoft/isomorphic-style-loader
      insertCss: (...styles) => {
        // eslint-disable-next-line no-underscore-dangle
        styles.forEach(style => css.add(style._getCss()));
      },
      fetch,
      // You can access redux through react-redux connect
      store,
      storeSubscription: null,
      // Apollo Client for use with react-apollo
      client: apolloClient,
    };

    const route = await router.resolve({
      ...context,
      path: req.path,
      query: req.query,
    });

    if (route.redirect) {
      res.redirect(route.status || 302, route.redirect);
      return;
    }

    const data = { ...route };

    const rootComponent = (
      <App context={context} store={store}>
        {route.component}
      </App>
    );
<<<<<<< HEAD
    await getDataFromTree(rootComponent);
    // this is here because of Apollo redux APOLLO_QUERY_STOP action
    await Promise.delay(0);
    data.children = await ReactDOM.renderToString(rootComponent);
    data.styles = [
      { id: 'css', cssText: [...css].join('') },
    ];

=======
    data.styles = [{ id: 'css', cssText: [...css].join('') }];
>>>>>>> eb73d727
    data.scripts = [assets.vendor.js];
    if (route.chunks) {
      data.scripts.push(...route.chunks.map(chunk => assets[chunk].js));
    }
    data.scripts.push(assets.client.js);

    // Furthermore invoked actions will be ignored, client will not receive them!
    if (__DEV__) {
      // eslint-disable-next-line no-console
      console.log('Serializing store...');
    }
    data.app = {
      apiUrl: config.api.clientUrl,
      state: context.store.getState(),
    };

    const html = ReactDOM.renderToStaticMarkup(<Html {...data} />);
    res.status(route.status || 200);
    res.send(`<!doctype html>${html}`);
  } catch (err) {
    next(err);
  }
});

//
// Error handling
// -----------------------------------------------------------------------------
const pe = new PrettyError();
pe.skipNodeFiles();
pe.skipPackage('express');

// eslint-disable-next-line no-unused-vars
app.use((err, req, res, next) => {
  console.error(pe.render(err));
  const html = ReactDOM.renderToStaticMarkup(
    <Html
      title="Internal Server Error"
      description={err.message}
      styles={[{ id: 'css', cssText: errorPageStyle._getCss() }]} // eslint-disable-line no-underscore-dangle
    >
      {ReactDOM.renderToString(<ErrorPageWithoutStyle error={err} />)}
    </Html>,
  );
  res.status(err.status || 500);
  res.send(`<!doctype html>${html}`);
});

//
// Launch the server
// -----------------------------------------------------------------------------
const promise = models.sync().catch(err => console.error(err.stack));
if (!module.hot) {
  promise.then(() => {
    app.listen(config.port, () => {
      console.info(`The server is running at http://localhost:${config.port}/`);
    });
  });
}

//
// Hot Module Replacement
// -----------------------------------------------------------------------------
if (module.hot) {
  app.hot = module.hot;
  module.hot.accept('./router');
}

export default app;<|MERGE_RESOLUTION|>--- conflicted
+++ resolved
@@ -102,7 +102,6 @@
 //
 // Register API middleware
 // -----------------------------------------------------------------------------
-<<<<<<< HEAD
 const graphqlMiddleware = expressGraphQL(req => ({
   schema,
   graphiql: __DEV__,
@@ -111,17 +110,6 @@
 }));
 
 app.use('/graphql', graphqlMiddleware);
-=======
-app.use(
-  '/graphql',
-  expressGraphQL(req => ({
-    schema,
-    graphiql: __DEV__,
-    rootValue: { request: req },
-    pretty: __DEV__,
-  })),
-);
->>>>>>> eb73d727
 
 //
 // Register server-side rendering middleware
@@ -196,18 +184,12 @@
         {route.component}
       </App>
     );
-<<<<<<< HEAD
     await getDataFromTree(rootComponent);
     // this is here because of Apollo redux APOLLO_QUERY_STOP action
     await Promise.delay(0);
     data.children = await ReactDOM.renderToString(rootComponent);
-    data.styles = [
-      { id: 'css', cssText: [...css].join('') },
-    ];
-
-=======
     data.styles = [{ id: 'css', cssText: [...css].join('') }];
->>>>>>> eb73d727
+
     data.scripts = [assets.vendor.js];
     if (route.chunks) {
       data.scripts.push(...route.chunks.map(chunk => assets[chunk].js));
