/**
 * React Starter Kit (https://www.reactstarterkit.com/)
 *
 * Copyright © 2014-present Kriasoft, LLC. All rights reserved.
 *
 * This source code is licensed under the MIT license found in the
 * LICENSE.txt file in the root directory of this source tree.
 */

import path from 'path';
import express from 'express';
import cookieParser from 'cookie-parser';
import bodyParser from 'body-parser';
import expressJwt, { UnauthorizedError as Jwt401Error } from 'express-jwt';
import expressGraphQL from 'express-graphql';
import jwt from 'jsonwebtoken';
import React from 'react';
import ReactDOM from 'react-dom/server';
import PrettyError from 'pretty-error';
import App from './components/App';
import Html from './components/Html';
import { ErrorPageWithoutStyle } from './routes/error/ErrorPage';
import errorPageStyle from './routes/error/ErrorPage.css';
import createFetch from './createFetch';
import passport from './passport';
import router from './router';
import models from './data/models';
import schema from './data/schema';
import assets from './assets.json'; // eslint-disable-line import/no-unresolved
import configureStore from './store/configureStore';
import { setRuntimeVariable } from './actions/runtime';
import config from './config';

const app = express();

//
// Tell any CSS tooling (such as Material UI) to use all vendor prefixes if the
// user agent is not known.
// -----------------------------------------------------------------------------
global.navigator = global.navigator || {};
global.navigator.userAgent = global.navigator.userAgent || 'all';

//
// Register Node.js middleware
// -----------------------------------------------------------------------------
app.use(express.static(path.join(__dirname, 'public')));
app.use(cookieParser());
app.use(bodyParser.urlencoded({ extended: true }));
app.use(bodyParser.json());

//
// Authentication
// -----------------------------------------------------------------------------
app.use(expressJwt({
  secret: config.auth.jwt.secret,
  credentialsRequired: false,
  getToken: req => req.cookies.id_token,
}));
// Error handler for express-jwt
app.use((err, req, res, next) => { // eslint-disable-line no-unused-vars
  if (err instanceof Jwt401Error) {
    console.error('[express-jwt-error]', req.cookies.id_token);
    // `clearCookie`, otherwise user can't use web-app until cookie expires
    res.clearCookie('id_token');
  }
  next(err);
});

app.use(passport.initialize());

if (__DEV__) {
  app.enable('trust proxy');
}
app.get('/login/facebook',
  passport.authenticate('facebook', { scope: ['email', 'user_location'], session: false }),
);
app.get('/login/facebook/return',
  passport.authenticate('facebook', { failureRedirect: '/login', session: false }),
  (req, res) => {
    const expiresIn = 60 * 60 * 24 * 180; // 180 days
    const token = jwt.sign(req.user, config.auth.jwt.secret, { expiresIn });
    res.cookie('id_token', token, { maxAge: 1000 * expiresIn, httpOnly: true });
    res.redirect('/');
  },
);

//
// Register API middleware
// -----------------------------------------------------------------------------
app.use('/graphql', expressGraphQL(req => ({
  schema,
  graphiql: __DEV__,
  rootValue: { request: req },
  pretty: __DEV__,
})));

//
// Register server-side rendering middleware
// -----------------------------------------------------------------------------
app.get('*', async (req, res, next) => {
  try {
    const css = new Set();

    const fetch = createFetch({
      baseUrl: config.api.serverUrl,
      cookie: req.headers.cookie,
    });

    const initialState = {
      user: req.user || null,
    };

    const store = configureStore(initialState, {
      fetch,
      // I should not use `history` on server.. but how I do redirection? follow universal-router
    });

    store.dispatch(setRuntimeVariable({
      name: 'initialNow',
      value: Date.now(),
    }));

    // Global (context) variables that can be easily accessed from any React component
    // https://facebook.github.io/react/docs/context.html
    const context = {
      // Enables critical path CSS rendering
      // https://github.com/kriasoft/isomorphic-style-loader
      insertCss: (...styles) => {
        // eslint-disable-next-line no-underscore-dangle
        styles.forEach(style => css.add(style._getCss()));
      },
      fetch,
      // You can access redux through react-redux connect
      store,
      storeSubscription: null,
    };

    const route = await router.resolve({
      ...context,
      path: req.path,
      query: req.query,
<<<<<<< HEAD
      fetch,
      store,
=======
>>>>>>> 74154291
    });

    if (route.redirect) {
      res.redirect(route.status || 302, route.redirect);
      return;
    }

    const data = { ...route };
    data.children = ReactDOM.renderToString(
      <App context={context} store={store}>
        {route.component}
      </App>,
    );
    data.styles = [
      { id: 'css', cssText: [...css].join('') },
    ];
    data.scripts = [
      assets.vendor.js,
      assets.client.js,
    ];
    if (assets[route.chunk]) {
      data.scripts.push(assets[route.chunk].js);
    }
    data.app = {
      apiUrl: config.api.clientUrl,
      state: context.store.getState(),
    };

    const html = ReactDOM.renderToStaticMarkup(<Html {...data} />);
    res.status(route.status || 200);
    res.send(`<!doctype html>${html}`);
  } catch (err) {
    next(err);
  }
});

//
// Error handling
// -----------------------------------------------------------------------------
const pe = new PrettyError();
pe.skipNodeFiles();
pe.skipPackage('express');

app.use((err, req, res, next) => { // eslint-disable-line no-unused-vars
  console.error(pe.render(err));
  const html = ReactDOM.renderToStaticMarkup(
    <Html
      title="Internal Server Error"
      description={err.message}
      styles={[{ id: 'css', cssText: errorPageStyle._getCss() }]} // eslint-disable-line no-underscore-dangle
    >
      {ReactDOM.renderToString(<ErrorPageWithoutStyle error={err} />)}
    </Html>,
  );
  res.status(err.status || 500);
  res.send(`<!doctype html>${html}`);
});

//
// Launch the server
// -----------------------------------------------------------------------------
models.sync().catch(err => console.error(err.stack)).then(() => {
  app.listen(config.port, () => {
    console.info(`The server is running at http://localhost:${config.port}/`);
  });
});<|MERGE_RESOLUTION|>--- conflicted
+++ resolved
@@ -139,11 +139,6 @@
       ...context,
       path: req.path,
       query: req.query,
-<<<<<<< HEAD
-      fetch,
-      store,
-=======
->>>>>>> 74154291
     });
 
     if (route.redirect) {
