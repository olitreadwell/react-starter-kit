--- conflicted
+++ resolved
@@ -235,12 +235,8 @@
     data.app = {
       apiUrl: config.api.clientUrl,
       state: context.store.getState(),
-<<<<<<< HEAD
       lang: locale,
-      __APOLLO_STATE__: context.client.extract(),
-=======
       apolloState: context.client.extract(),
->>>>>>> eeac3621
     };
 
     const html = ReactDOM.renderToStaticMarkup(<Html {...data} />);
