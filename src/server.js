/**
 * React Starter Kit (https://www.reactstarterkit.com/)
 *
 * Copyright © 2014-present Kriasoft, LLC. All rights reserved.
 *
 * This source code is licensed under the MIT license found in the
 * LICENSE.txt file in the root directory of this source tree.
 */

import path from 'path';
import express from 'express';
import cookieParser from 'cookie-parser';
import bodyParser from 'body-parser';
import expressJwt, { UnauthorizedError as Jwt401Error } from 'express-jwt';
import expressGraphQL from 'express-graphql';
import jwt from 'jsonwebtoken';
import nodeFetch from 'node-fetch';
import React from 'react';
import ReactDOM from 'react-dom/server';
import PrettyError from 'pretty-error';
import App from './components/App';
import Html from './components/Html';
import { ErrorPageWithoutStyle } from './routes/error/ErrorPage';
import errorPageStyle from './routes/error/ErrorPage.css';
import createFetch from './createFetch';
import passport from './passport';
import router from './router';
import models from './data/models';
import schema from './data/schema';
import assets from './assets.json'; // eslint-disable-line import/no-unresolved
import configureStore from './store/configureStore';
import { setRuntimeVariable } from './actions/runtime';
import config from './config';

const app = express();

//
// Tell any CSS tooling (such as Material UI) to use all vendor prefixes if the
// user agent is not known.
// -----------------------------------------------------------------------------
global.navigator = global.navigator || {};
global.navigator.userAgent = global.navigator.userAgent || 'all';

//
// Register Node.js middleware
// -----------------------------------------------------------------------------
app.use(express.static(path.resolve(__dirname, 'public')));
app.use(cookieParser());
app.use(bodyParser.urlencoded({ extended: true }));
app.use(bodyParser.json());

//
// Authentication
// -----------------------------------------------------------------------------
app.use(
  expressJwt({
    secret: config.auth.jwt.secret,
    credentialsRequired: false,
    getToken: req => req.cookies.id_token,
  }),
);
// Error handler for express-jwt
app.use((err, req, res, next) => {
  // eslint-disable-line no-unused-vars
  if (err instanceof Jwt401Error) {
    console.error('[express-jwt-error]', req.cookies.id_token);
    // `clearCookie`, otherwise user can't use web-app until cookie expires
    res.clearCookie('id_token');
  }
  next(err);
});

app.use(passport.initialize());

if (__DEV__) {
  app.enable('trust proxy');
}
app.get(
  '/login/facebook',
  passport.authenticate('facebook', {
    scope: ['email', 'user_location'],
    session: false,
  }),
);
app.get(
  '/login/facebook/return',
  passport.authenticate('facebook', {
    failureRedirect: '/login',
    session: false,
  }),
  (req, res) => {
    const expiresIn = 60 * 60 * 24 * 180; // 180 days
    const token = jwt.sign(req.user, config.auth.jwt.secret, { expiresIn });
    res.cookie('id_token', token, { maxAge: 1000 * expiresIn, httpOnly: true });
    res.redirect('/');
  },
);

//
// Register API middleware
// -----------------------------------------------------------------------------
app.use(
  '/graphql',
  expressGraphQL(req => ({
    schema,
    graphiql: __DEV__,
    rootValue: { request: req },
    pretty: __DEV__,
  })),
);

//
// Register server-side rendering middleware
// -----------------------------------------------------------------------------
app.get('*', async (req, res, next) => {
  try {
    const css = new Set();

    // Universal HTTP client
    const fetch = createFetch(nodeFetch, {
      baseUrl: config.api.serverUrl,
      cookie: req.headers.cookie,
    });

    const initialState = {
      user: req.user || null,
    };

    const store = configureStore(initialState, {
      fetch,
      // I should not use `history` on server.. but how I do redirection? follow universal-router
    });

    store.dispatch(
      setRuntimeVariable({
        name: 'initialNow',
        value: Date.now(),
      }),
    );

    // Global (context) variables that can be easily accessed from any React component
    // https://facebook.github.io/react/docs/context.html
    const context = {
      // Enables critical path CSS rendering
      // https://github.com/kriasoft/isomorphic-style-loader
      insertCss: (...styles) => {
        // eslint-disable-next-line no-underscore-dangle
        styles.forEach(style => css.add(style._getCss()));
      },
      fetch,
      // You can access redux through react-redux connect
      store,
      storeSubscription: null,
    };

    const route = await router.resolve({
      ...context,
      pathname: req.path,
      query: req.query,
    });

    if (route.redirect) {
      res.redirect(route.status || 302, route.redirect);
      return;
    }

    const data = { ...route };
    data.children = ReactDOM.renderToString(
<<<<<<< HEAD
      <App context={context} store={store}>
        {route.component}
      </App>,
=======
      <App context={context}>{route.component}</App>,
>>>>>>> 04a41d78
    );
    data.styles = [{ id: 'css', cssText: [...css].join('') }];
    data.scripts = [assets.vendor.js];
    if (route.chunks) {
      data.scripts.push(...route.chunks.map(chunk => assets[chunk].js));
    }
    data.scripts.push(assets.client.js);
    data.app = {
      apiUrl: config.api.clientUrl,
      state: context.store.getState(),
    };

    const html = ReactDOM.renderToStaticMarkup(<Html {...data} />);
    res.status(route.status || 200);
    res.send(`<!doctype html>${html}`);
  } catch (err) {
    next(err);
  }
});

//
// Error handling
// -----------------------------------------------------------------------------
const pe = new PrettyError();
pe.skipNodeFiles();
pe.skipPackage('express');

// eslint-disable-next-line no-unused-vars
app.use((err, req, res, next) => {
  console.error(pe.render(err));
  const html = ReactDOM.renderToStaticMarkup(
    <Html
      title="Internal Server Error"
      description={err.message}
      styles={[{ id: 'css', cssText: errorPageStyle._getCss() }]} // eslint-disable-line no-underscore-dangle
    >
      {ReactDOM.renderToString(<ErrorPageWithoutStyle error={err} />)}
    </Html>,
  );
  res.status(err.status || 500);
  res.send(`<!doctype html>${html}`);
});

//
// Launch the server
// -----------------------------------------------------------------------------
const promise = models.sync().catch(err => console.error(err.stack));
if (!module.hot) {
  promise.then(() => {
    app.listen(config.port, () => {
      console.info(`The server is running at http://localhost:${config.port}/`);
    });
  });
}

//
// Hot Module Replacement
// -----------------------------------------------------------------------------
if (module.hot) {
  app.hot = module.hot;
  module.hot.accept('./router');
}

export default app;<|MERGE_RESOLUTION|>--- conflicted
+++ resolved
@@ -166,13 +166,7 @@
 
     const data = { ...route };
     data.children = ReactDOM.renderToString(
-<<<<<<< HEAD
-      <App context={context} store={store}>
-        {route.component}
-      </App>,
-=======
       <App context={context}>{route.component}</App>,
->>>>>>> 04a41d78
     );
     data.styles = [{ id: 'css', cssText: [...css].join('') }];
     data.scripts = [assets.vendor.js];
