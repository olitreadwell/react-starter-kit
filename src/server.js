/**
 * React Starter Kit (https://www.reactstarterkit.com/)
 *
 * Copyright © 2014-present Kriasoft, LLC. All rights reserved.
 *
 * This source code is licensed under the MIT license found in the
 * LICENSE.txt file in the root directory of this source tree.
 */

import path from 'path';
import Promise from 'bluebird';
import express from 'express';
import cookieParser from 'cookie-parser';
import requestLanguage from 'express-request-language';
import bodyParser from 'body-parser';
import expressJwt, { UnauthorizedError as Jwt401Error } from 'express-jwt';
import expressGraphQL from 'express-graphql';
import jwt from 'jsonwebtoken';
import nodeFetch from 'node-fetch';
import React from 'react';
import ReactDOM from 'react-dom/server';
import { getDataFromTree } from 'react-apollo';
import PrettyError from 'pretty-error';
import { IntlProvider } from 'react-intl';

import './serverIntlPolyfill';
import createApolloClient from './core/createApolloClient';
import App from './components/App';
import Html from './components/Html';
import { ErrorPageWithoutStyle } from './routes/error/ErrorPage';
import errorPageStyle from './routes/error/ErrorPage.css';
import createFetch from './createFetch';
import passport from './passport';
import router from './router';
import models from './data/models';
import schema from './data/schema';
import assets from './assets.json'; // eslint-disable-line import/no-unresolved
import configureStore from './store/configureStore';
import { setRuntimeVariable } from './actions/runtime';
import { setLocale } from './actions/intl';
import config from './config';

const app = express();

//
// Tell any CSS tooling (such as Material UI) to use all vendor prefixes if the
// user agent is not known.
// -----------------------------------------------------------------------------
global.navigator = global.navigator || {};
global.navigator.userAgent = global.navigator.userAgent || 'all';

//
// Register Node.js middleware
// -----------------------------------------------------------------------------
app.use(express.static(path.resolve(__dirname, 'public')));
app.use(cookieParser());
app.use(
  requestLanguage({
    languages: config.locales,
    queryName: 'lang',
    cookie: {
      name: 'lang',
      options: {
        path: '/',
        maxAge: 3650 * 24 * 3600 * 1000, // 10 years in miliseconds
      },
      url: '/lang/{language}',
    },
  }),
);
app.use(bodyParser.urlencoded({ extended: true }));
app.use(bodyParser.json());

//
// Authentication
// -----------------------------------------------------------------------------
app.use(
  expressJwt({
    secret: config.auth.jwt.secret,
    credentialsRequired: false,
    getToken: req => req.cookies.id_token,
  }),
);
// Error handler for express-jwt
app.use((err, req, res, next) => {
  // eslint-disable-line no-unused-vars
  if (err instanceof Jwt401Error) {
    console.error('[express-jwt-error]', req.cookies.id_token);
    // `clearCookie`, otherwise user can't use web-app until cookie expires
    res.clearCookie('id_token');
  }
  next(err);
});

app.use(passport.initialize());

if (__DEV__) {
  app.enable('trust proxy');
}
app.get(
  '/login/facebook',
  passport.authenticate('facebook', {
    scope: ['email', 'user_location'],
    session: false,
  }),
);
app.get(
  '/login/facebook/return',
  passport.authenticate('facebook', {
    failureRedirect: '/login',
    session: false,
  }),
  (req, res) => {
    const expiresIn = 60 * 60 * 24 * 180; // 180 days
    const token = jwt.sign(req.user, config.auth.jwt.secret, { expiresIn });
    res.cookie('id_token', token, { maxAge: 1000 * expiresIn, httpOnly: true });
    res.redirect('/');
  },
);

//
// Register API middleware
// -----------------------------------------------------------------------------
const graphqlMiddleware = expressGraphQL(req => ({
  schema,
  graphiql: __DEV__,
  rootValue: { request: req },
  pretty: __DEV__,
}));

app.use('/graphql', graphqlMiddleware);

//
// Register server-side rendering middleware
// -----------------------------------------------------------------------------
app.get('*', async (req, res, next) => {
  try {
    const apolloClient = createApolloClient({
      schema,
      rootValue: { request: req },
    });

    // Universal HTTP client
    const fetch = createFetch(nodeFetch, {
      baseUrl: config.api.serverUrl,
      cookie: req.headers.cookie,
      apolloClient,
    });

    const initialState = {
      user: req.user || null,
    };

    const store = configureStore(initialState, {
      cookie: req.headers.cookie,
      fetch,
      // I should not use `history` on server.. but how I do redirection? follow universal-router
      history: null,
    });

    store.dispatch(
      setRuntimeVariable({
        name: 'initialNow',
        value: Date.now(),
      }),
    );

    store.dispatch(
      setRuntimeVariable({
        name: 'availableLocales',
        value: config.locales,
      }),
    );

    const locale = req.language;
    const intl = await store.dispatch(
      setLocale({
        locale,
      }),
    );

    const css = new Set();

    // Global (context) variables that can be easily accessed from any React component
    // https://facebook.github.io/react/docs/context.html
    const context = {
      // Enables critical path CSS rendering
      // https://github.com/kriasoft/isomorphic-style-loader
      insertCss: (...styles) => {
        // eslint-disable-next-line no-underscore-dangle
        styles.forEach(style => css.add(style._getCss()));
      },
      fetch,
      // You can access redux through react-redux connect
      store,
      storeSubscription: null,
      // Apollo Client for use with react-apollo
      client: apolloClient,
      // intl instance as it can be get with injectIntl
      intl,
    };

    const route = await router.resolve({
      ...context,
      pathname: req.path,
      query: req.query,
      locale,
    });

    if (route.redirect) {
      res.redirect(route.status || 302, route.redirect);
      return;
    }

    const data = { ...route };
    const rootComponent = <App context={context}>{route.component}</App>;
    await getDataFromTree(rootComponent);
    // this is here because of Apollo redux APOLLO_QUERY_STOP action
    await Promise.delay(0);
    data.children = await ReactDOM.renderToString(rootComponent);
    data.styles = [{ id: 'css', cssText: [...css].join('') }];

    data.scripts = [assets.vendor.js];
    if (route.chunks) {
      data.scripts.push(...route.chunks.map(chunk => assets[chunk].js));
    }
    data.scripts.push(assets.client.js);

    // Furthermore invoked actions will be ignored, client will not receive them!
    if (__DEV__) {
      // eslint-disable-next-line no-console
      console.log('Serializing store...');
    }
    data.app = {
      apiUrl: config.api.clientUrl,
      state: context.store.getState(),
<<<<<<< HEAD
      lang: locale,
=======
      __APOLLO_STATE__: context.client.extract(),
>>>>>>> bcb056b1
    };

    const html = ReactDOM.renderToStaticMarkup(<Html {...data} />);
    res.status(route.status || 200);
    res.send(`<!doctype html>${html}`);
  } catch (err) {
    next(err);
  }
});

//
// Error handling
// -----------------------------------------------------------------------------
const pe = new PrettyError();
pe.skipNodeFiles();
pe.skipPackage('express');

// eslint-disable-next-line no-unused-vars
app.use((err, req, res, next) => {
  const locale = req.language;
  console.error(pe.render(err));
  const html = ReactDOM.renderToStaticMarkup(
    <Html
      title="Internal Server Error"
      description={err.message}
      styles={[{ id: 'css', cssText: errorPageStyle._getCss() }]} // eslint-disable-line no-underscore-dangle
      app={{ lang: locale }}
    >
      {ReactDOM.renderToString(
        <IntlProvider locale={locale}>
          <ErrorPageWithoutStyle error={err} />
        </IntlProvider>,
      )}
    </Html>,
  );
  res.status(err.status || 500);
  res.send(`<!doctype html>${html}`);
});

//
// Launch the server
// -----------------------------------------------------------------------------
const promise = models.sync().catch(err => console.error(err.stack));
if (!module.hot) {
  promise.then(() => {
    app.listen(config.port, () => {
      console.info(`The server is running at http://localhost:${config.port}/`);
    });
  });
}

//
// Hot Module Replacement
// -----------------------------------------------------------------------------
if (module.hot) {
  app.hot = module.hot;
  module.hot.accept('./router');
}

export default app;<|MERGE_RESOLUTION|>--- conflicted
+++ resolved
@@ -153,6 +153,7 @@
 
     const store = configureStore(initialState, {
       cookie: req.headers.cookie,
+      apolloClient,
       fetch,
       // I should not use `history` on server.. but how I do redirection? follow universal-router
       history: null,
@@ -234,11 +235,8 @@
     data.app = {
       apiUrl: config.api.clientUrl,
       state: context.store.getState(),
-<<<<<<< HEAD
       lang: locale,
-=======
       __APOLLO_STATE__: context.client.extract(),
->>>>>>> bcb056b1
     };
 
     const html = ReactDOM.renderToStaticMarkup(<Html {...data} />);
