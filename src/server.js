/**
 * React Starter Kit (https://www.reactstarterkit.com/)
 *
 * Copyright © 2014-present Kriasoft, LLC. All rights reserved.
 *
 * This source code is licensed under the MIT license found in the
 * LICENSE.txt file in the root directory of this source tree.
 */

import path from 'path';
import Promise from 'bluebird';
import express from 'express';
import cookieParser from 'cookie-parser';
import bodyParser from 'body-parser';
import expressJwt, { UnauthorizedError as Jwt401Error } from 'express-jwt';
import { graphql } from 'graphql';
import expressGraphQL from 'express-graphql';
import jwt from 'jsonwebtoken';
import nodeFetch from 'node-fetch';
import React from 'react';
import ReactDOM from 'react-dom/server';
import { getDataFromTree } from 'react-apollo';
import PrettyError from 'pretty-error';
import createApolloClient from './core/createApolloClient';
import App from './components/App';
import Html from './components/Html';
import { ErrorPageWithoutStyle } from './routes/error/ErrorPage';
import errorPageStyle from './routes/error/ErrorPage.css';
import createFetch from './createFetch';
import passport from './passport';
import router from './router';
import models from './data/models';
import schema from './data/schema';
// import assets from './asset-manifest.json'; // eslint-disable-line import/no-unresolved
import chunks from './chunk-manifest.json'; // eslint-disable-line import/no-unresolved
import configureStore from './store/configureStore';
import { setRuntimeVariable } from './actions/runtime';
import config from './config';

process.on('unhandledRejection', (reason, p) => {
  console.error('Unhandled Rejection at:', p, 'reason:', reason);
  // send entire app down. Process manager will restart it
  process.exit(1);
});

//
// Tell any CSS tooling (such as Material UI) to use all vendor prefixes if the
// user agent is not known.
// -----------------------------------------------------------------------------
global.navigator = global.navigator || {};
global.navigator.userAgent = global.navigator.userAgent || 'all';

const app = express();

//
// If you are using proxy from external machine, you can set TRUST_PROXY env
// Default is to trust proxy headers only from loopback interface.
// -----------------------------------------------------------------------------
app.set('trust proxy', config.trustProxy);

//
// Register Node.js middleware
// -----------------------------------------------------------------------------
app.use(express.static(path.resolve(__dirname, 'public')));
app.use(cookieParser());
app.use(bodyParser.urlencoded({ extended: true }));
app.use(bodyParser.json());

//
// Authentication
// -----------------------------------------------------------------------------
app.use(
  expressJwt({
    secret: config.auth.jwt.secret,
    credentialsRequired: false,
    getToken: req => req.cookies.id_token,
  }),
);
// Error handler for express-jwt
app.use((err, req, res, next) => {
  // eslint-disable-line no-unused-vars
  if (err instanceof Jwt401Error) {
    console.error('[express-jwt-error]', req.cookies.id_token);
    // `clearCookie`, otherwise user can't use web-app until cookie expires
    res.clearCookie('id_token');
  }
  next(err);
});

app.use(passport.initialize());

app.get(
  '/login/facebook',
  passport.authenticate('facebook', {
    scope: ['email', 'user_location'],
    session: false,
  }),
);
app.get(
  '/login/facebook/return',
  passport.authenticate('facebook', {
    failureRedirect: '/login',
    session: false,
  }),
  (req, res) => {
    const expiresIn = 60 * 60 * 24 * 180; // 180 days
    const token = jwt.sign(req.user, config.auth.jwt.secret, { expiresIn });
    res.cookie('id_token', token, { maxAge: 1000 * expiresIn, httpOnly: true });
    res.redirect('/');
  },
);

//
// Register API middleware
// -----------------------------------------------------------------------------
// https://github.com/graphql/express-graphql#options
const graphqlMiddleware = expressGraphQL(req => ({
  schema,
  graphiql: __DEV__,
  rootValue: { request: req },
  pretty: __DEV__,
}));

app.use('/graphql', graphqlMiddleware);

//
// Register server-side rendering middleware
// -----------------------------------------------------------------------------
app.get('*', async (req, res, next) => {
  try {
    const css = new Set();

    // Enables critical path CSS rendering
    // https://github.com/kriasoft/isomorphic-style-loader
    const insertCss = (...styles) => {
      // eslint-disable-next-line no-underscore-dangle
      styles.forEach(style => css.add(style._getCss()));
    };

    const apolloClient = createApolloClient({
      schema,
      rootValue: { request: req },
    });

    // Universal HTTP client
    const fetch = createFetch(nodeFetch, {
      baseUrl: config.api.serverUrl,
      cookie: req.headers.cookie,
      apolloClient,
      schema,
      graphql,
    });

    const initialState = {
      user: req.user || null,
    };

    const store = configureStore(initialState, {
      cookie: req.headers.cookie,
      fetch,
      // I should not use `history` on server.. but how I do redirection? follow universal-router
      history: null,
    });

    store.dispatch(
      setRuntimeVariable({
        name: 'initialNow',
        value: Date.now(),
      }),
    );

    // Global (context) variables that can be easily accessed from any React component
    // https://facebook.github.io/react/docs/context.html
    const context = {
      insertCss,
      fetch,
      // The twins below are wild, be careful!
      pathname: req.path,
      query: req.query,
      // You can access redux through react-redux connect
      store,
      storeSubscription: null,
      // Apollo Client for use with react-apollo
      client: apolloClient,
    };

    const route = await router.resolve(context);

    if (route.redirect) {
      res.redirect(route.status || 302, route.redirect);
      return;
    }

    const data = { ...route };
    const rootComponent = <App context={context}>{route.component}</App>;
    await getDataFromTree(rootComponent);
    // this is here because of Apollo redux APOLLO_QUERY_STOP action
    await Promise.delay(0);
    data.children = await ReactDOM.renderToString(rootComponent);
    data.styles = [{ id: 'css', cssText: [...css].join('') }];

<<<<<<< HEAD
    data.scripts = [assets.vendor.js];
    if (route.chunks) {
      data.scripts.push(...route.chunks.map(chunk => assets[chunk].js));
    }
    data.scripts.push(assets.client.js);

    // Furthermore invoked actions will be ignored, client will not receive them!
    if (__DEV__) {
      // eslint-disable-next-line no-console
      console.log('Serializing store...');
    }
=======
    const scripts = new Set();
    const addChunk = chunk => {
      if (chunks[chunk]) {
        chunks[chunk].forEach(asset => scripts.add(asset));
      } else if (__DEV__) {
        throw new Error(`Chunk with name '${chunk}' cannot be found`);
      }
    };
    addChunk('client');
    if (route.chunk) addChunk(route.chunk);
    if (route.chunks) route.chunks.forEach(addChunk);

    data.scripts = Array.from(scripts);
>>>>>>> 5787cec4
    data.app = {
      apiUrl: config.api.clientUrl,
      state: context.store.getState(),
      apolloState: context.client.extract(),
    };

    const html = ReactDOM.renderToStaticMarkup(<Html {...data} />);
    res.status(route.status || 200);
    res.send(`<!doctype html>${html}`);
  } catch (err) {
    next(err);
  }
});

//
// Error handling
// -----------------------------------------------------------------------------
const pe = new PrettyError();
pe.skipNodeFiles();
pe.skipPackage('express');

// eslint-disable-next-line no-unused-vars
app.use((err, req, res, next) => {
  console.error(pe.render(err));
  const html = ReactDOM.renderToStaticMarkup(
    <Html
      title="Internal Server Error"
      description={err.message}
      styles={[{ id: 'css', cssText: errorPageStyle._getCss() }]} // eslint-disable-line no-underscore-dangle
    >
      {ReactDOM.renderToString(<ErrorPageWithoutStyle error={err} />)}
    </Html>,
  );
  res.status(err.status || 500);
  res.send(`<!doctype html>${html}`);
});

//
// Launch the server
// -----------------------------------------------------------------------------
const promise = models.sync().catch(err => console.error(err.stack));
if (!module.hot) {
  promise.then(() => {
    app.listen(config.port, () => {
      console.info(`The server is running at http://localhost:${config.port}/`);
    });
  });
}

//
// Hot Module Replacement
// -----------------------------------------------------------------------------
if (module.hot) {
  app.hot = module.hot;
  module.hot.accept('./router');
}

export default app;<|MERGE_RESOLUTION|>--- conflicted
+++ resolved
@@ -199,19 +199,6 @@
     data.children = await ReactDOM.renderToString(rootComponent);
     data.styles = [{ id: 'css', cssText: [...css].join('') }];
 
-<<<<<<< HEAD
-    data.scripts = [assets.vendor.js];
-    if (route.chunks) {
-      data.scripts.push(...route.chunks.map(chunk => assets[chunk].js));
-    }
-    data.scripts.push(assets.client.js);
-
-    // Furthermore invoked actions will be ignored, client will not receive them!
-    if (__DEV__) {
-      // eslint-disable-next-line no-console
-      console.log('Serializing store...');
-    }
-=======
     const scripts = new Set();
     const addChunk = chunk => {
       if (chunks[chunk]) {
@@ -223,9 +210,13 @@
     addChunk('client');
     if (route.chunk) addChunk(route.chunk);
     if (route.chunks) route.chunks.forEach(addChunk);
-
     data.scripts = Array.from(scripts);
->>>>>>> 5787cec4
+
+    // Furthermore invoked actions will be ignored, client will not receive them!
+    if (__DEV__) {
+      // eslint-disable-next-line no-console
+      console.log('Serializing store...');
+    }
     data.app = {
       apiUrl: config.api.clientUrl,
       state: context.store.getState(),
