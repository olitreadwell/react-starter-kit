--- conflicted
+++ resolved
@@ -93,7 +93,6 @@
       data.trackingId = analytics.google.trackingId;
     }
 
-<<<<<<< HEAD
     const store = configureStore({}, {
       cookie: req.headers.cookie,
     });
@@ -103,13 +102,6 @@
       value: Date.now(),
     }));
 
-    await match(routes, {
-      path: req.path,
-      query: req.query,
-      context: {
-        store,
-        insertCss: styles => css.push(styles._getCss()), // eslint-disable-line no-underscore-dangle
-=======
     await UniversalRouter.resolve(routes, {
       path: req.path,
       query: req.query,
@@ -117,7 +109,6 @@
         insertCss: (...styles) => {
           styles.forEach(style => css.push(style._getCss())); // eslint-disable-line no-underscore-dangle, max-len
         },
->>>>>>> 0f2d46b1
         setTitle: value => (data.title = value),
         setMeta: (key, value) => (data[key] = value),
       },
