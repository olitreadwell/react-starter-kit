/**
 * React Starter Kit (https://www.reactstarterkit.com/)
 *
 * Copyright © 2014-2016 Kriasoft, LLC. All rights reserved.
 *
 * This source code is licensed under the MIT license found in the
 * LICENSE.txt file in the root directory of this source tree.
 */

import 'babel-polyfill';
import path from 'path';
import express from 'express';
import cookieParser from 'cookie-parser';
import bodyParser from 'body-parser';
import expressJwt from 'express-jwt';
import expressGraphQL from 'express-graphql';
import jwt from 'jsonwebtoken';
import React from 'react';
import ReactDOM from 'react-dom/server';
import Html from './components/Html';
import { ErrorPage } from './routes/error/ErrorPage';
import errorPageStyle from './routes/error/ErrorPage.css';
import UniversalRouter from 'universal-router';
import PrettyError from 'pretty-error';
import passport from './core/passport';
import models from './data/models';
import schema from './data/schema';
import routes from './routes';
import createHistory from './core/createHistory';
import assets from './assets'; // eslint-disable-line import/no-unresolved
import configureStore from './store/configureStore';
import { setRuntimeVariable } from './actions/runtime';
import { port, auth } from './config';

const app = express();

//
// Tell any CSS tooling (such as Material UI) to use all vendor prefixes if the
// user agent is not known.
// -----------------------------------------------------------------------------
global.navigator = global.navigator || {};
global.navigator.userAgent = global.navigator.userAgent || 'all';

//
// Register Node.js middleware
// -----------------------------------------------------------------------------
app.use(express.static(path.join(__dirname, 'public')));
app.use(cookieParser());
app.use(bodyParser.urlencoded({ extended: true }));
app.use(bodyParser.json());

//
// Authentication
// -----------------------------------------------------------------------------
app.use(expressJwt({
  secret: auth.jwt.secret,
  credentialsRequired: false,
  getToken: req => req.cookies.id_token,
}));
app.use(passport.initialize());

app.get('/login/facebook',
  passport.authenticate('facebook', { scope: ['email', 'user_location'], session: false })
);
app.get('/login/facebook/return',
  passport.authenticate('facebook', { failureRedirect: '/login', session: false }),
  (req, res) => {
    const expiresIn = 60 * 60 * 24 * 180; // 180 days
    const token = jwt.sign(req.user, auth.jwt.secret, { expiresIn });
    res.cookie('id_token', token, { maxAge: 1000 * expiresIn, httpOnly: true });
    res.redirect('/');
  }
);

//
// Register API middleware
// -----------------------------------------------------------------------------
app.use('/graphql', expressGraphQL(req => ({
  schema,
  graphiql: true,
  rootValue: { request: req },
  pretty: process.env.NODE_ENV !== 'production',
})));

//
// Register server-side rendering middleware
// -----------------------------------------------------------------------------
app.get('*', async (req, res, next) => {
  let css = [];
  let statusCode = 200;
  const data = { title: '', description: '', style: '', script: assets.main.js, children: '' };

  const history = createHistory(req.url);
  // let currentLocation = history.getCurrentLocation();
  let sent = false;
  const removeHistoryListener = history.listen(location => {
    const newUrl = `${location.pathname}${location.search}`;
    if (req.originalUrl !== newUrl) {
      // console.log(`R ${req.originalUrl} -> ${newUrl}`); // eslint-disable-line no-console
      if (!sent) {
        res.redirect(303, newUrl);
        sent = true;
        next();
      } else {
        console.error(`${req.path}: Already sent!`); // eslint-disable-line no-console
      }
    }
  });

  try {
<<<<<<< HEAD
    const store = configureStore({}, {
      cookie: req.headers.cookie,
      history,
    });

    store.dispatch(setRuntimeVariable({
      name: 'initialNow',
      value: Date.now(),
    }));
=======
    let css = new Set();
    let statusCode = 200;
    const data = { title: '', description: '', style: '', script: assets.main.js, children: '' };
>>>>>>> 4acaae92

    await UniversalRouter.resolve(routes, {
      path: req.path,
      query: req.query,
      context: {
        store,
        createHref: history.createHref,
        insertCss: (...styles) => {
          styles.forEach(style => css.add(style._getCss())); // eslint-disable-line no-underscore-dangle, max-len
        },
        setTitle: value => (data.title = value),
        setMeta: (key, value) => (data[key] = value),
      },
      render(component, status = 200) {
        css = new Set();
        statusCode = status;
        data.children = ReactDOM.renderToString(component);
<<<<<<< HEAD
        data.style = css.join('');
        data.state = store.getState();
=======
        data.style = [...css].join('');
>>>>>>> 4acaae92
        return true;
      },
    });

    if (!sent) {
      const html = ReactDOM.renderToStaticMarkup(<Html {...data} />);
      res.status(statusCode);
      res.send(`<!doctype html>${html}`);
    }
  } catch (err) {
    next(err);
  } finally {
    removeHistoryListener();
  }
});

//
// Error handling
// -----------------------------------------------------------------------------
const pe = new PrettyError();
pe.skipNodeFiles();
pe.skipPackage('express');

app.use((err, req, res, next) => { // eslint-disable-line no-unused-vars
  console.log(pe.render(err)); // eslint-disable-line no-console
  const statusCode = err.status || 500;
  const html = ReactDOM.renderToStaticMarkup(
    <Html
      title="Internal Server Error"
      description={err.message}
      style={errorPageStyle._getCss()} // eslint-disable-line no-underscore-dangle
    >
      {ReactDOM.renderToString(<ErrorPage error={err} />)}
    </Html>
  );
  res.status(statusCode);
  res.send(`<!doctype html>${html}`);
});

//
// Launch the server
// -----------------------------------------------------------------------------
/* eslint-disable no-console */
models.sync().catch(err => console.error(err.stack)).then(() => {
  app.listen(port, () => {
    console.log(`The server is running at http://localhost:${port}/`);
  });
});
/* eslint-enable no-console */<|MERGE_RESOLUTION|>--- conflicted
+++ resolved
@@ -86,10 +86,6 @@
 // Register server-side rendering middleware
 // -----------------------------------------------------------------------------
 app.get('*', async (req, res, next) => {
-  let css = [];
-  let statusCode = 200;
-  const data = { title: '', description: '', style: '', script: assets.main.js, children: '' };
-
   const history = createHistory(req.url);
   // let currentLocation = history.getCurrentLocation();
   let sent = false;
@@ -108,7 +104,6 @@
   });
 
   try {
-<<<<<<< HEAD
     const store = configureStore({}, {
       cookie: req.headers.cookie,
       history,
@@ -118,11 +113,9 @@
       name: 'initialNow',
       value: Date.now(),
     }));
-=======
     let css = new Set();
     let statusCode = 200;
     const data = { title: '', description: '', style: '', script: assets.main.js, children: '' };
->>>>>>> 4acaae92
 
     await UniversalRouter.resolve(routes, {
       path: req.path,
@@ -140,12 +133,8 @@
         css = new Set();
         statusCode = status;
         data.children = ReactDOM.renderToString(component);
-<<<<<<< HEAD
-        data.style = css.join('');
         data.state = store.getState();
-=======
         data.style = [...css].join('');
->>>>>>> 4acaae92
         return true;
       },
     });
