--- conflicted
+++ resolved
@@ -36,12 +36,8 @@
 import assets from './assets.json'; // eslint-disable-line import/no-unresolved
 import configureStore from './store/configureStore';
 import { setRuntimeVariable } from './actions/runtime';
-<<<<<<< HEAD
 import { setLocale } from './actions/intl';
-import { port, auth, locales } from './config';
-=======
 import config from './config';
->>>>>>> 54efedc9
 
 const app = express();
 
@@ -58,7 +54,7 @@
 app.use(express.static(path.join(__dirname, 'public')));
 app.use(cookieParser());
 app.use(requestLanguage({
-  languages: locales,
+  languages: config.locales,
   queryName: 'lang',
   cookie: {
     name: 'lang',
@@ -125,8 +121,6 @@
 // -----------------------------------------------------------------------------
 app.get('*', async (req, res, next) => {
   try {
-    const css = new Set();
-
     const apolloClient = createApolloClient({
       schema,
       rootValue: { request: req },
@@ -155,10 +149,9 @@
       value: Date.now(),
     }));
 
-<<<<<<< HEAD
     store.dispatch(setRuntimeVariable({
       name: 'availableLocales',
-      value: locales,
+      value: config.locales,
     }));
 
     const locale = req.language;
@@ -168,8 +161,6 @@
 
     const css = new Set();
 
-=======
->>>>>>> 54efedc9
     // Global (context) variables that can be easily accessed from any React component
     // https://facebook.github.io/react/docs/context.html
     const context = {
@@ -190,12 +181,9 @@
     const route = await router.resolve({
       path: req.path,
       query: req.query,
-<<<<<<< HEAD
       locale,
-=======
       fetch,
       store,
->>>>>>> 54efedc9
     });
 
     if (route.redirect) {
@@ -231,19 +219,11 @@
       // eslint-disable-next-line no-console
       console.log('Serializing store...');
     }
-<<<<<<< HEAD
-    data.state = context.store.getState();
-
-    if (assets[route.chunk]) {
-      data.scripts.push(assets[route.chunk].js);
-    }
-    data.lang = locale;
-=======
     data.app = {
       apiUrl: config.api.clientUrl,
       state: context.store.getState(),
+      lang: locale,
     };
->>>>>>> 54efedc9
 
     const html = ReactDOM.renderToStaticMarkup(<Html {...data} />);
     res.status(route.status || 200);
@@ -261,18 +241,14 @@
 pe.skipPackage('express');
 
 app.use((err, req, res, next) => { // eslint-disable-line no-unused-vars
-<<<<<<< HEAD
-  console.log(pe.render(err)); // eslint-disable-line no-console
   const locale = req.language;
-=======
   console.error(pe.render(err));
->>>>>>> 54efedc9
   const html = ReactDOM.renderToStaticMarkup(
     <Html
       title="Internal Server Error"
       description={err.message}
       styles={[{ id: 'css', cssText: errorPageStyle._getCss() }]} // eslint-disable-line no-underscore-dangle
-      lang={locale}
+      app={{ lang: locale }}
     >
       {ReactDOM.renderToString(
         <IntlProvider locale={locale}>
