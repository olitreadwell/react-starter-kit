/**
 * React Starter Kit (https://www.reactstarterkit.com/)
 *
 * Copyright © 2014-2016 Kriasoft, LLC. All rights reserved.
 *
 * This source code is licensed under the MIT license found in the
 * LICENSE.txt file in the root directory of this source tree.
 */

import 'babel-polyfill';
import path from 'path';
import express from 'express';
import cookieParser from 'cookie-parser';
import bodyParser from 'body-parser';
import expressJwt from 'express-jwt';
import expressGraphQL from 'express-graphql';
import jwt from 'jsonwebtoken';
import React from 'react';
import ReactDOM from 'react-dom/server';
import UniversalRouter from 'universal-router';
import createMemoryHistory from 'history/createMemoryHistory';
import PrettyError from 'pretty-error';
import App from './components/App';
import Html from './components/Html';
import { ErrorPageWithoutStyle } from './routes/error/ErrorPage';
import errorPageStyle from './routes/error/ErrorPage.css';
import passport from './core/passport';
import models from './data/models';
import schema from './data/schema';
import routes from './routes';
import createHistory from './core/createHistory';
import assets from './assets'; // eslint-disable-line import/no-unresolved
<<<<<<< HEAD
import createStore from './core/createStore';
=======
import configureStore from './store/configureStore';
import { setRuntimeVariable } from './actions/runtime';
>>>>>>> 7889588d
import { port, auth } from './config';

const app = express();

//
// Tell any CSS tooling (such as Material UI) to use all vendor prefixes if the
// user agent is not known.
// -----------------------------------------------------------------------------
global.navigator = global.navigator || {};
global.navigator.userAgent = global.navigator.userAgent || 'all';

//
// Register Node.js middleware
// -----------------------------------------------------------------------------
app.use(express.static(path.join(__dirname, 'public')));
app.use(cookieParser());
app.use(bodyParser.urlencoded({ extended: true }));
app.use(bodyParser.json());

//
// Authentication
// -----------------------------------------------------------------------------
app.use(expressJwt({
  secret: auth.jwt.secret,
  credentialsRequired: false,
  getToken: req => req.cookies.id_token,
}));
app.use(passport.initialize());

app.get('/login/facebook',
  passport.authenticate('facebook', { scope: ['email', 'user_location'], session: false })
);
app.get('/login/facebook/return',
  passport.authenticate('facebook', { failureRedirect: '/login', session: false }),
  (req, res) => {
    const expiresIn = 60 * 60 * 24 * 180; // 180 days
    const token = jwt.sign(req.user, auth.jwt.secret, { expiresIn });
    res.cookie('id_token', token, { maxAge: 1000 * expiresIn, httpOnly: true });
    res.redirect('/');
  }
);

//
// Register API middleware
// -----------------------------------------------------------------------------
app.use('/graphql', expressGraphQL(req => ({
  schema,
  graphiql: true,
  rootValue: { request: req },
  pretty: process.env.NODE_ENV !== 'production',
})));

//
// Register server-side rendering middleware
// -----------------------------------------------------------------------------
app.get('*', async (req, res, next) => {
  const history = createHistory(req.url);
  // let currentLocation = history.getCurrentLocation();
  let sent = false;
  const removeHistoryListener = history.listen(location => {
    const newUrl = `${location.pathname}${location.search}`;
    if (req.originalUrl !== newUrl) {
      // console.log(`R ${req.originalUrl} -> ${newUrl}`); // eslint-disable-line no-console
      if (!sent) {
        res.redirect(303, newUrl);
        sent = true;
        next();
      } else {
        console.error(`${req.path}: Already sent!`); // eslint-disable-line no-console
      }
    }
  });

  try {
<<<<<<< HEAD
    const css = new Set();
=======
    const store = configureStore({}, {
      cookie: req.headers.cookie,
      history,
    });

    store.dispatch(setRuntimeVariable({
      name: 'initialNow',
      value: Date.now(),
    }));
    let css = new Set();
    let statusCode = 200;
    const data = { title: '', description: '', style: '', script: assets.main.js, children: '' };
>>>>>>> 7889588d

    // Global (context) variables that can be easily accessed from any React component
    // https://facebook.github.io/react/docs/context.html
    const context = {
      // Navigation manager, e.g. history.push('/home')
      // https://github.com/mjackson/history
      history: createMemoryHistory({
        initialEntries: [req.url],
      }),
      // Enables critical path CSS rendering
      // https://github.com/kriasoft/isomorphic-style-loader
      insertCss: (...styles) => {
        // eslint-disable-next-line no-underscore-dangle
        styles.forEach(style => css.add(style._getCss()));
      },
      // Initialize a new Redux store
      // http://redux.js.org/docs/basics/UsageWithReact.html
      store: createStore({
        user: req.user || null,
      }),
    };

    const route = await UniversalRouter.resolve(routes, {
      path: req.path,
      query: req.query,
<<<<<<< HEAD
    });

    const data = { ...route };
    data.children = ReactDOM.renderToString(<App context={context}>{route.component}</App>);
    data.style = [...css].join('');
    data.script = assets.main.js;
    data.state = context.store.getState();
    const html = ReactDOM.renderToStaticMarkup(<Html {...data} />);

    res.status(route.status || 200);
    res.send(`<!doctype html>${html}`);
=======
      context: {
        store,
        createHref: history.createHref,
        insertCss: (...styles) => {
          styles.forEach(style => css.add(style._getCss())); // eslint-disable-line no-underscore-dangle, max-len
        },
        setTitle: value => (data.title = value),
        setMeta: (key, value) => (data[key] = value),
      },
      render(component, status = 200) {
        css = new Set();
        statusCode = status;
        data.children = ReactDOM.renderToString(component);
        data.state = store.getState();
        data.style = [...css].join('');
        return true;
      },
    });

    if (!sent) {
      const html = ReactDOM.renderToStaticMarkup(<Html {...data} />);
      res.status(statusCode);
      res.send(`<!doctype html>${html}`);
    }
>>>>>>> 7889588d
  } catch (err) {
    next(err);
  } finally {
    removeHistoryListener();
  }
});

//
// Error handling
// -----------------------------------------------------------------------------
const pe = new PrettyError();
pe.skipNodeFiles();
pe.skipPackage('express');

app.use((err, req, res, next) => { // eslint-disable-line no-unused-vars
  console.log(pe.render(err)); // eslint-disable-line no-console
  const html = ReactDOM.renderToStaticMarkup(
    <Html
      title="Internal Server Error"
      description={err.message}
      style={errorPageStyle._getCss()} // eslint-disable-line no-underscore-dangle
    >
      {ReactDOM.renderToString(<ErrorPageWithoutStyle error={err} />)}
    </Html>
  );
  res.status(err.status || 500);
  res.send(`<!doctype html>${html}`);
});

//
// Launch the server
// -----------------------------------------------------------------------------
/* eslint-disable no-console */
models.sync().catch(err => console.error(err.stack)).then(() => {
  app.listen(port, () => {
    console.log(`The server is running at http://localhost:${port}/`);
  });
});
/* eslint-enable no-console */<|MERGE_RESOLUTION|>--- conflicted
+++ resolved
@@ -28,14 +28,9 @@
 import models from './data/models';
 import schema from './data/schema';
 import routes from './routes';
-import createHistory from './core/createHistory';
 import assets from './assets'; // eslint-disable-line import/no-unresolved
-<<<<<<< HEAD
-import createStore from './core/createStore';
-=======
 import configureStore from './store/configureStore';
 import { setRuntimeVariable } from './actions/runtime';
->>>>>>> 7889588d
 import { port, auth } from './config';
 
 const app = express();
@@ -92,7 +87,9 @@
 // Register server-side rendering middleware
 // -----------------------------------------------------------------------------
 app.get('*', async (req, res, next) => {
-  const history = createHistory(req.url);
+  const history = createMemoryHistory({
+    initialEntries: [req.url],
+  });
   // let currentLocation = history.getCurrentLocation();
   let sent = false;
   const removeHistoryListener = history.listen(location => {
@@ -110,10 +107,9 @@
   });
 
   try {
-<<<<<<< HEAD
-    const css = new Set();
-=======
-    const store = configureStore({}, {
+    const store = configureStore({
+      user: req.user || null,
+    }, {
       cookie: req.headers.cookie,
       history,
     });
@@ -122,19 +118,15 @@
       name: 'initialNow',
       value: Date.now(),
     }));
-    let css = new Set();
-    let statusCode = 200;
-    const data = { title: '', description: '', style: '', script: assets.main.js, children: '' };
->>>>>>> 7889588d
+
+    const css = new Set();
 
     // Global (context) variables that can be easily accessed from any React component
     // https://facebook.github.io/react/docs/context.html
     const context = {
       // Navigation manager, e.g. history.push('/home')
       // https://github.com/mjackson/history
-      history: createMemoryHistory({
-        initialEntries: [req.url],
-      }),
+      history,
       // Enables critical path CSS rendering
       // https://github.com/kriasoft/isomorphic-style-loader
       insertCss: (...styles) => {
@@ -143,15 +135,12 @@
       },
       // Initialize a new Redux store
       // http://redux.js.org/docs/basics/UsageWithReact.html
-      store: createStore({
-        user: req.user || null,
-      }),
+      store,
     };
 
     const route = await UniversalRouter.resolve(routes, {
       path: req.path,
       query: req.query,
-<<<<<<< HEAD
     });
 
     const data = { ...route };
@@ -163,32 +152,6 @@
 
     res.status(route.status || 200);
     res.send(`<!doctype html>${html}`);
-=======
-      context: {
-        store,
-        createHref: history.createHref,
-        insertCss: (...styles) => {
-          styles.forEach(style => css.add(style._getCss())); // eslint-disable-line no-underscore-dangle, max-len
-        },
-        setTitle: value => (data.title = value),
-        setMeta: (key, value) => (data[key] = value),
-      },
-      render(component, status = 200) {
-        css = new Set();
-        statusCode = status;
-        data.children = ReactDOM.renderToString(component);
-        data.state = store.getState();
-        data.style = [...css].join('');
-        return true;
-      },
-    });
-
-    if (!sent) {
-      const html = ReactDOM.renderToStaticMarkup(<Html {...data} />);
-      res.status(statusCode);
-      res.send(`<!doctype html>${html}`);
-    }
->>>>>>> 7889588d
   } catch (err) {
     next(err);
   } finally {
