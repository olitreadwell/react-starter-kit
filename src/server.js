/**
 * React Starter Kit (https://www.reactstarterkit.com/)
 *
 * Copyright © 2014-2016 Kriasoft, LLC. All rights reserved.
 *
 * This source code is licensed under the MIT license found in the
 * LICENSE.txt file in the root directory of this source tree.
 */

import 'babel-polyfill';
import './serverIntlPolyfill';
import path from 'path';
import express from 'express';
import cookieParser from 'cookie-parser';
import requestLanguage from 'express-request-language';
import bodyParser from 'body-parser';
import expressJwt from 'express-jwt';
import expressGraphQL from 'express-graphql';
import jwt from 'jsonwebtoken';
import React from 'react';
import ReactDOM from 'react-dom/server';
import Html from './components/Html';
import { ErrorPage } from './routes/error/ErrorPage';
import errorPageStyle from './routes/error/ErrorPage.css';
import UniversalRouter from 'universal-router';
import PrettyError from 'pretty-error';
import passport from './core/passport';
import models from './data/models';
import schema from './data/schema';
import routes from './routes';
import createHistory from './core/createHistory';
import assets from './assets'; // eslint-disable-line import/no-unresolved
import configureStore from './store/configureStore';
import { setRuntimeVariable } from './actions/runtime';
import Provide from './components/Provide';
import { setLocale } from './actions/intl';
import { port, auth, locales } from './config';

const app = express();

//
// Tell any CSS tooling (such as Material UI) to use all vendor prefixes if the
// user agent is not known.
// -----------------------------------------------------------------------------
global.navigator = global.navigator || {};
global.navigator.userAgent = global.navigator.userAgent || 'all';

//
// Register Node.js middleware
// -----------------------------------------------------------------------------
app.use(express.static(path.join(__dirname, 'public')));
app.use(cookieParser());
app.use(requestLanguage({
  languages: locales,
  queryName: 'lang',
  cookie: {
    name: 'lang',
    options: {
      path: '/',
      maxAge: 3650 * 24 * 3600 * 1000, // 10 years in miliseconds
    },
    url: '/lang/{language}',
  },
}));
app.use(bodyParser.urlencoded({ extended: true }));
app.use(bodyParser.json());

//
// Authentication
// -----------------------------------------------------------------------------
app.use(expressJwt({
  secret: auth.jwt.secret,
  credentialsRequired: false,
  getToken: req => req.cookies.id_token,
}));
app.use(passport.initialize());

app.get('/login/facebook',
  passport.authenticate('facebook', { scope: ['email', 'user_location'], session: false })
);
app.get('/login/facebook/return',
  passport.authenticate('facebook', { failureRedirect: '/login', session: false }),
  (req, res) => {
    const expiresIn = 60 * 60 * 24 * 180; // 180 days
    const token = jwt.sign(req.user, auth.jwt.secret, { expiresIn });
    res.cookie('id_token', token, { maxAge: 1000 * expiresIn, httpOnly: true });
    res.redirect('/');
  }
);

//
// Register API middleware
// -----------------------------------------------------------------------------
app.use('/graphql', expressGraphQL(req => ({
  schema,
  graphiql: true,
  rootValue: { request: req },
  pretty: process.env.NODE_ENV !== 'production',
})));

//
// Register server-side rendering middleware
// -----------------------------------------------------------------------------
app.get('*', async (req, res, next) => {
<<<<<<< HEAD
  let css = [];
  let statusCode = 200;
  const locale = req.language;
  const data = {
    lang: locale,
    title: '',
    description: '',
    style: '',
    script: assets.main.js,
    children: '',
  };

=======
>>>>>>> d75f2fa5
  const history = createHistory(req.url);
  // let currentLocation = history.getCurrentLocation();
  let sent = false;
  const removeHistoryListener = history.listen(location => {
    const newUrl = `${location.pathname}${location.search}`;
    if (req.originalUrl !== newUrl) {
      // console.log(`R ${req.originalUrl} -> ${newUrl}`); // eslint-disable-line no-console
      if (!sent) {
        res.redirect(303, newUrl);
        sent = true;
        next();
      } else {
        console.error(`${req.path}: Already sent!`); // eslint-disable-line no-console
      }
    }
  });

  try {
    const store = configureStore({}, {
      cookie: req.headers.cookie,
      history,
    });

    store.dispatch(setRuntimeVariable({
      name: 'initialNow',
      value: Date.now(),
    }));
    let css = new Set();
    let statusCode = 200;
    const data = { title: '', description: '', style: '', script: assets.main.js, children: '' };

    store.dispatch(setRuntimeVariable({
      name: 'availableLocales',
      value: locales,
    }));

    await store.dispatch(setLocale({
      locale,
    }));

    await UniversalRouter.resolve(routes, {
      path: req.path,
      query: req.query,
      context: {
        store,
        createHref: history.createHref,
        insertCss: (...styles) => {
          styles.forEach(style => css.add(style._getCss())); // eslint-disable-line no-underscore-dangle, max-len
        },
        setTitle: value => (data.title = value),
        setMeta: (key, value) => (data[key] = value),
      },
      render(component, status = 200) {
        css = new Set();
        statusCode = status;
<<<<<<< HEAD

        // Fire all componentWill... hooks
        data.children = ReactDOM.renderToString(<Provide store={store}>{component}</Provide>);

        // If you have async actions, wait for store when stabilizes here.
        // This may be asynchronous loop if you have complicated structure.
        // Then render again

        // If store has no changes, you do not need render again!
        // data.children = ReactDOM.renderToString(<Provide store={store}>{component}</Provide>);

        // It is important to have rendered output and state in sync,
        // otherwise React will write error to console when mounting on client
        data.state = store.getState();

        data.style = css.join('');
=======
        data.children = ReactDOM.renderToString(component);
        data.state = store.getState();
        data.style = [...css].join('');
>>>>>>> d75f2fa5
        return true;
      },
    });

    if (!sent) {
      const html = ReactDOM.renderToStaticMarkup(<Html {...data} />);
      res.status(statusCode);
      res.send(`<!doctype html>${html}`);
    }
  } catch (err) {
    next(err);
  } finally {
    removeHistoryListener();
  }
});

//
// Error handling
// -----------------------------------------------------------------------------
const pe = new PrettyError();
pe.skipNodeFiles();
pe.skipPackage('express');

app.use((err, req, res, next) => { // eslint-disable-line no-unused-vars
  console.log(pe.render(err)); // eslint-disable-line no-console
  const statusCode = err.status || 500;
  const html = ReactDOM.renderToStaticMarkup(
    <Html
      title="Internal Server Error"
      description={err.message}
      style={errorPageStyle._getCss()} // eslint-disable-line no-underscore-dangle
    >
      {ReactDOM.renderToString(<ErrorPage error={err} />)}
    </Html>
  );
  res.status(statusCode);
  res.send(`<!doctype html>${html}`);
});

//
// Launch the server
// -----------------------------------------------------------------------------
/* eslint-disable no-console */
models.sync().catch(err => console.error(err.stack)).then(() => {
  app.listen(port, () => {
    console.log(`The server is running at http://localhost:${port}/`);
  });
});
/* eslint-enable no-console */<|MERGE_RESOLUTION|>--- conflicted
+++ resolved
@@ -102,21 +102,6 @@
 // Register server-side rendering middleware
 // -----------------------------------------------------------------------------
 app.get('*', async (req, res, next) => {
-<<<<<<< HEAD
-  let css = [];
-  let statusCode = 200;
-  const locale = req.language;
-  const data = {
-    lang: locale,
-    title: '',
-    description: '',
-    style: '',
-    script: assets.main.js,
-    children: '',
-  };
-
-=======
->>>>>>> d75f2fa5
   const history = createHistory(req.url);
   // let currentLocation = history.getCurrentLocation();
   let sent = false;
@@ -146,7 +131,15 @@
     }));
     let css = new Set();
     let statusCode = 200;
-    const data = { title: '', description: '', style: '', script: assets.main.js, children: '' };
+    const locale = req.language;
+    const data = {
+      lang: locale,
+      title: '',
+      description: '',
+      style: '',
+      script: assets.main.js,
+      children: '',
+    };
 
     store.dispatch(setRuntimeVariable({
       name: 'availableLocales',
@@ -172,7 +165,6 @@
       render(component, status = 200) {
         css = new Set();
         statusCode = status;
-<<<<<<< HEAD
 
         // Fire all componentWill... hooks
         data.children = ReactDOM.renderToString(<Provide store={store}>{component}</Provide>);
@@ -188,12 +180,7 @@
         // otherwise React will write error to console when mounting on client
         data.state = store.getState();
 
-        data.style = css.join('');
-=======
-        data.children = ReactDOM.renderToString(component);
-        data.state = store.getState();
         data.style = [...css].join('');
->>>>>>> d75f2fa5
         return true;
       },
     });
