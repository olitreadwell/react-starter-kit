/**
 * React Starter Kit (https://www.reactstarterkit.com/)
 *
 * Copyright © 2014-present Kriasoft, LLC. All rights reserved.
 *
 * This source code is licensed under the MIT license found in the
 * LICENSE.txt file in the root directory of this source tree.
 */

import path from 'path';
import express from 'express';
import cookieParser from 'cookie-parser';
import bodyParser from 'body-parser';
import expressJwt, { UnauthorizedError as Jwt401Error } from 'express-jwt';
import expressGraphQL from 'express-graphql';
import jwt from 'jsonwebtoken';
import nodeFetch from 'node-fetch';
import React from 'react';
import ReactDOM from 'react-dom/server';
import PrettyError from 'pretty-error';
import App from './components/App';
import Html from './components/Html';
import { ErrorPageWithoutStyle } from './routes/error/ErrorPage';
import errorPageStyle from './routes/error/ErrorPage.css';
import createFetch from './createFetch';
import passport from './passport';
import router from './router';
import models from './data/models';
import schema from './data/schema';
import assets from './assets.json'; // eslint-disable-line import/no-unresolved
import configureStore from './store/configureStore';
import { setRuntimeVariable } from './actions/runtime';
import config from './config';

const app = express();

//
// Tell any CSS tooling (such as Material UI) to use all vendor prefixes if the
// user agent is not known.
// -----------------------------------------------------------------------------
global.navigator = global.navigator || {};
global.navigator.userAgent = global.navigator.userAgent || 'all';

//
// Register Node.js middleware
// -----------------------------------------------------------------------------
app.use(express.static(path.resolve(__dirname, 'public')));
app.use(cookieParser());
app.use(bodyParser.urlencoded({ extended: true }));
app.use(bodyParser.json());

//
// Authentication
// -----------------------------------------------------------------------------
app.use(
  expressJwt({
    secret: config.auth.jwt.secret,
    credentialsRequired: false,
    getToken: req => req.cookies.id_token,
  }),
);
// Error handler for express-jwt
app.use((err, req, res, next) => {
  // eslint-disable-line no-unused-vars
  if (err instanceof Jwt401Error) {
    console.error('[express-jwt-error]', req.cookies.id_token);
    // `clearCookie`, otherwise user can't use web-app until cookie expires
    res.clearCookie('id_token');
  }
  next(err);
});

app.use(passport.initialize());

if (__DEV__) {
  app.enable('trust proxy');
}
app.get(
  '/login/facebook',
  passport.authenticate('facebook', {
    scope: ['email', 'user_location'],
    session: false,
  }),
);
app.get(
  '/login/facebook/return',
  passport.authenticate('facebook', {
    failureRedirect: '/login',
    session: false,
  }),
  (req, res) => {
    const expiresIn = 60 * 60 * 24 * 180; // 180 days
    const token = jwt.sign(req.user, config.auth.jwt.secret, { expiresIn });
    res.cookie('id_token', token, { maxAge: 1000 * expiresIn, httpOnly: true });
    res.redirect('/');
  },
);

//
// Register API middleware
// -----------------------------------------------------------------------------
app.use(
  '/graphql',
  expressGraphQL(req => ({
    schema,
    graphiql: __DEV__,
    rootValue: { request: req },
    pretty: __DEV__,
  })),
);

//
// Register server-side rendering middleware
// -----------------------------------------------------------------------------
app.get('*', async (req, res, next) => {
  try {
    const css = new Set();

    // Universal HTTP client
    const fetch = createFetch(nodeFetch, {
      baseUrl: config.api.serverUrl,
      cookie: req.headers.cookie,
    });

    const initialState = {
      user: req.user || null,
    };

    const store = configureStore(initialState, {
      fetch,
      // I should not use `history` on server.. but how I do redirection? follow universal-router
    });

    store.dispatch(
      setRuntimeVariable({
        name: 'initialNow',
        value: Date.now(),
      }),
    );

    // Global (context) variables that can be easily accessed from any React component
    // https://facebook.github.io/react/docs/context.html
    const context = {
      // Enables critical path CSS rendering
      // https://github.com/kriasoft/isomorphic-style-loader
      insertCss: (...styles) => {
        // eslint-disable-next-line no-underscore-dangle
        styles.forEach(style => css.add(style._getCss()));
      },
<<<<<<< HEAD
      fetch,
      // You can access redux through react-redux connect
      store,
      storeSubscription: null,
=======
      // Universal HTTP client
      fetch: createFetch(fetch, {
        baseUrl: config.api.serverUrl,
        cookie: req.headers.cookie,
        schema,
      }),
>>>>>>> 2388870c
    };

    const route = await router.resolve({
      ...context,
      pathname: req.path,
      query: req.query,
    });

    if (route.redirect) {
      res.redirect(route.status || 302, route.redirect);
      return;
    }

    const data = { ...route };
    data.children = ReactDOM.renderToString(
      <App context={context}>{route.component}</App>,
    );
    data.styles = [{ id: 'css', cssText: [...css].join('') }];
    data.scripts = [assets.vendor.js];
    if (route.chunks) {
      data.scripts.push(...route.chunks.map(chunk => assets[chunk].js));
    }
    data.scripts.push(assets.client.js);
    data.app = {
      apiUrl: config.api.clientUrl,
      state: context.store.getState(),
    };

    const html = ReactDOM.renderToStaticMarkup(<Html {...data} />);
    res.status(route.status || 200);
    res.send(`<!doctype html>${html}`);
  } catch (err) {
    next(err);
  }
});

//
// Error handling
// -----------------------------------------------------------------------------
const pe = new PrettyError();
pe.skipNodeFiles();
pe.skipPackage('express');

// eslint-disable-next-line no-unused-vars
app.use((err, req, res, next) => {
  console.error(pe.render(err));
  const html = ReactDOM.renderToStaticMarkup(
    <Html
      title="Internal Server Error"
      description={err.message}
      styles={[{ id: 'css', cssText: errorPageStyle._getCss() }]} // eslint-disable-line no-underscore-dangle
    >
      {ReactDOM.renderToString(<ErrorPageWithoutStyle error={err} />)}
    </Html>,
  );
  res.status(err.status || 500);
  res.send(`<!doctype html>${html}`);
});

//
// Launch the server
// -----------------------------------------------------------------------------
const promise = models.sync().catch(err => console.error(err.stack));
if (!module.hot) {
  promise.then(() => {
    app.listen(config.port, () => {
      console.info(`The server is running at http://localhost:${config.port}/`);
    });
  });
}

//
// Hot Module Replacement
// -----------------------------------------------------------------------------
if (module.hot) {
  app.hot = module.hot;
  module.hot.accept('./router');
}

export default app;<|MERGE_RESOLUTION|>--- conflicted
+++ resolved
@@ -120,6 +120,7 @@
     const fetch = createFetch(nodeFetch, {
       baseUrl: config.api.serverUrl,
       cookie: req.headers.cookie,
+      schema,
     });
 
     const initialState = {
@@ -147,19 +148,10 @@
         // eslint-disable-next-line no-underscore-dangle
         styles.forEach(style => css.add(style._getCss()));
       },
-<<<<<<< HEAD
       fetch,
       // You can access redux through react-redux connect
       store,
       storeSubscription: null,
-=======
-      // Universal HTTP client
-      fetch: createFetch(fetch, {
-        baseUrl: config.api.serverUrl,
-        cookie: req.headers.cookie,
-        schema,
-      }),
->>>>>>> 2388870c
     };
 
     const route = await router.resolve({
