--- conflicted
+++ resolved
@@ -104,21 +104,15 @@
 // -----------------------------------------------------------------------------
 app.get('*', async (req, res, next) => {
   try {
-<<<<<<< HEAD
+    const css = new Set();
+
     const apolloClient = createApolloClient({
       schema,
       rootValue: { request: req },
     });
 
-    const store = configureStore({
-      user: req.user || null,
-    }, {
-=======
-    const css = new Set();
-
     const fetch = createFetch({
       baseUrl: config.api.serverUrl,
->>>>>>> fe90e5e9
       cookie: req.headers.cookie,
       apolloClient,
     });
@@ -128,8 +122,11 @@
     };
 
     const store = configureStore(initialState, {
+      cookie: req.headers.cookie,
+      apolloClient,
       fetch,
       // I should not use `history` on server.. but how I do redirection? follow universal-router
+      history: null,
     });
 
     store.dispatch(setRuntimeVariable({
@@ -149,12 +146,9 @@
       fetch,
       // You can access redux through react-redux connect
       store,
-<<<<<<< HEAD
+      storeSubscription: null,
       // Apollo Client for use with react-apollo
       client: apolloClient,
-=======
-      storeSubscription: null,
->>>>>>> fe90e5e9
     };
 
     const route = await router.resolve({
@@ -170,20 +164,16 @@
     }
 
     const data = { ...route };
-<<<<<<< HEAD
-
-    const rootComponent = <App context={context}>{route.component}</App>;
+
+    const rootComponent = (
+      <App context={context} store={store}>
+        {route.component}
+      </App>
+    );
     await getDataFromTree(rootComponent);
     // this is here because of Apollo redux APOLLO_QUERY_STOP action
     await Promise.delay(0);
     data.children = await ReactDOM.renderToString(rootComponent);
-=======
-    data.children = ReactDOM.renderToString(
-      <App context={context} store={store}>
-        {route.component}
-      </App>,
-    );
->>>>>>> fe90e5e9
     data.styles = [
       { id: 'css', cssText: [...css].join('') },
     ];
@@ -191,19 +181,15 @@
       assets.vendor.js,
       assets.client.js,
     ];
-<<<<<<< HEAD
+
+    if (assets[route.chunk]) {
+      data.scripts.push(assets[route.chunk].js);
+    }
 
     // Furthermore invoked actions will be ignored, client will not receive them!
     if (__DEV__) {
       // eslint-disable-next-line no-console
       console.log('Serializing store...');
-    }
-    data.state = context.store.getState();
-
-=======
->>>>>>> fe90e5e9
-    if (assets[route.chunk]) {
-      data.scripts.push(assets[route.chunk].js);
     }
     data.app = {
       apiUrl: config.api.clientUrl,
