/**
 * React Starter Kit (https://www.reactstarterkit.com/)
 *
 * Copyright © 2014-present Kriasoft, LLC. All rights reserved.
 *
 * This source code is licensed under the MIT license found in the
 * LICENSE.txt file in the root directory of this source tree.
 */

import path from 'path';
import express from 'express';
import cookieParser from 'cookie-parser';
import bodyParser from 'body-parser';
import expressJwt, { UnauthorizedError as Jwt401Error } from 'express-jwt';
import expressGraphQL from 'express-graphql';
import jwt from 'jsonwebtoken';
import React from 'react';
import ReactDOM from 'react-dom/server';
import PrettyError from 'pretty-error';
import App from './components/App';
import Html from './components/Html';
import { ErrorPageWithoutStyle } from './routes/error/ErrorPage';
import errorPageStyle from './routes/error/ErrorPage.css';
import createFetch from './createFetch';
import passport from './passport';
import router from './router';
import models from './data/models';
import schema from './data/schema';
import assets from './assets.json'; // eslint-disable-line import/no-unresolved
<<<<<<< HEAD
import configureStore from './store/configureStore';
import { setRuntimeVariable } from './actions/runtime';
import { port, auth } from './config';
=======
import config from './config';
>>>>>>> d1c9b236

const app = express();

//
// Tell any CSS tooling (such as Material UI) to use all vendor prefixes if the
// user agent is not known.
// -----------------------------------------------------------------------------
global.navigator = global.navigator || {};
global.navigator.userAgent = global.navigator.userAgent || 'all';

//
// Register Node.js middleware
// -----------------------------------------------------------------------------
app.use(express.static(path.join(__dirname, 'public')));
app.use(cookieParser());
app.use(bodyParser.urlencoded({ extended: true }));
app.use(bodyParser.json());

//
// Authentication
// -----------------------------------------------------------------------------
app.use(expressJwt({
  secret: config.auth.jwt.secret,
  credentialsRequired: false,
  getToken: req => req.cookies.id_token,
}));
// Error handler for express-jwt
app.use((err, req, res, next) => { // eslint-disable-line no-unused-vars
  if (err instanceof Jwt401Error) {
    console.error('[express-jwt-error]', req.cookies.id_token);
    // `clearCookie`, otherwise user can't use web-app until cookie expires
    res.clearCookie('id_token');
  } else {
    next(err);
  }
});

app.use(passport.initialize());

if (__DEV__) {
  app.enable('trust proxy');
}
app.get('/login/facebook',
  passport.authenticate('facebook', { scope: ['email', 'user_location'], session: false }),
);
app.get('/login/facebook/return',
  passport.authenticate('facebook', { failureRedirect: '/login', session: false }),
  (req, res) => {
    const expiresIn = 60 * 60 * 24 * 180; // 180 days
    const token = jwt.sign(req.user, config.auth.jwt.secret, { expiresIn });
    res.cookie('id_token', token, { maxAge: 1000 * expiresIn, httpOnly: true });
    res.redirect('/');
  },
);

//
// Register API middleware
// -----------------------------------------------------------------------------
app.use('/graphql', expressGraphQL(req => ({
  schema,
  graphiql: __DEV__,
  rootValue: { request: req },
  pretty: __DEV__,
})));

//
// Register server-side rendering middleware
// -----------------------------------------------------------------------------
app.get('*', async (req, res, next) => {
  try {
    const store = configureStore({
      user: req.user || null,
    }, {
      cookie: req.headers.cookie,
    });

    store.dispatch(setRuntimeVariable({
      name: 'initialNow',
      value: Date.now(),
    }));

    const css = new Set();

    // Global (context) variables that can be easily accessed from any React component
    // https://facebook.github.io/react/docs/context.html
    const context = {
      // Enables critical path CSS rendering
      // https://github.com/kriasoft/isomorphic-style-loader
      insertCss: (...styles) => {
        // eslint-disable-next-line no-underscore-dangle
        styles.forEach(style => css.add(style._getCss()));
      },
<<<<<<< HEAD
      // Initialize a new Redux store
      // http://redux.js.org/docs/basics/UsageWithReact.html
      store,
=======
      // Universal HTTP client
      fetch: createFetch({
        baseUrl: config.api.serverUrl,
        cookie: req.headers.cookie,
      }),
>>>>>>> d1c9b236
    };

    const route = await router.resolve({
      ...context,
      path: req.path,
      query: req.query,
      fetch: context.fetch,
    });

    if (route.redirect) {
      res.redirect(route.status || 302, route.redirect);
      return;
    }

    const data = { ...route };
    data.children = ReactDOM.renderToString(<App context={context}>{route.component}</App>);
    data.styles = [
      { id: 'css', cssText: [...css].join('') },
    ];
    data.scripts = [
      assets.vendor.js,
      assets.client.js,
    ];
    data.state = context.store.getState();
    if (assets[route.chunk]) {
      data.scripts.push(assets[route.chunk].js);
    }
    data.app = {
      apiUrl: config.api.clientUrl,
    };

    const html = ReactDOM.renderToStaticMarkup(<Html {...data} />);
    res.status(route.status || 200);
    res.send(`<!doctype html>${html}`);
  } catch (err) {
    next(err);
  }
});

//
// Error handling
// -----------------------------------------------------------------------------
const pe = new PrettyError();
pe.skipNodeFiles();
pe.skipPackage('express');

app.use((err, req, res, next) => { // eslint-disable-line no-unused-vars
  console.error(pe.render(err));
  const html = ReactDOM.renderToStaticMarkup(
    <Html
      title="Internal Server Error"
      description={err.message}
      styles={[{ id: 'css', cssText: errorPageStyle._getCss() }]} // eslint-disable-line no-underscore-dangle
    >
      {ReactDOM.renderToString(<ErrorPageWithoutStyle error={err} />)}
    </Html>,
  );
  res.status(err.status || 500);
  res.send(`<!doctype html>${html}`);
});

//
// Launch the server
// -----------------------------------------------------------------------------
models.sync().catch(err => console.error(err.stack)).then(() => {
  app.listen(config.port, () => {
    console.info(`The server is running at http://localhost:${config.port}/`);
  });
});<|MERGE_RESOLUTION|>--- conflicted
+++ resolved
@@ -27,13 +27,9 @@
 import models from './data/models';
 import schema from './data/schema';
 import assets from './assets.json'; // eslint-disable-line import/no-unresolved
-<<<<<<< HEAD
 import configureStore from './store/configureStore';
 import { setRuntimeVariable } from './actions/runtime';
-import { port, auth } from './config';
-=======
 import config from './config';
->>>>>>> d1c9b236
 
 const app = express();
 
@@ -104,18 +100,26 @@
 // -----------------------------------------------------------------------------
 app.get('*', async (req, res, next) => {
   try {
-    const store = configureStore({
+    const css = new Set();
+
+    const fetch = createFetch({
+      baseUrl: config.api.serverUrl,
+      cookie: req.headers.cookie,
+    });
+
+    const initialState = {
       user: req.user || null,
-    }, {
-      cookie: req.headers.cookie,
+    };
+
+    const store = configureStore(initialState, {
+      fetch,
+      // I should not use `history` on server.. but how I do redirection? follow universal-router
     });
 
     store.dispatch(setRuntimeVariable({
       name: 'initialNow',
       value: Date.now(),
     }));
-
-    const css = new Set();
 
     // Global (context) variables that can be easily accessed from any React component
     // https://facebook.github.io/react/docs/context.html
@@ -126,24 +130,17 @@
         // eslint-disable-next-line no-underscore-dangle
         styles.forEach(style => css.add(style._getCss()));
       },
-<<<<<<< HEAD
-      // Initialize a new Redux store
-      // http://redux.js.org/docs/basics/UsageWithReact.html
+      fetch,
+      // You can access redux through react-redux connect
       store,
-=======
-      // Universal HTTP client
-      fetch: createFetch({
-        baseUrl: config.api.serverUrl,
-        cookie: req.headers.cookie,
-      }),
->>>>>>> d1c9b236
+      storeSubscription: null,
     };
 
     const route = await router.resolve({
-      ...context,
       path: req.path,
       query: req.query,
-      fetch: context.fetch,
+      fetch,
+      store,
     });
 
     if (route.redirect) {
@@ -152,7 +149,11 @@
     }
 
     const data = { ...route };
-    data.children = ReactDOM.renderToString(<App context={context}>{route.component}</App>);
+    data.children = ReactDOM.renderToString(
+      <App context={context} store={store}>
+        {route.component}
+      </App>,
+    );
     data.styles = [
       { id: 'css', cssText: [...css].join('') },
     ];
@@ -160,12 +161,12 @@
       assets.vendor.js,
       assets.client.js,
     ];
-    data.state = context.store.getState();
     if (assets[route.chunk]) {
       data.scripts.push(assets[route.chunk].js);
     }
     data.app = {
       apiUrl: config.api.clientUrl,
+      state: context.store.getState(),
     };
 
     const html = ReactDOM.renderToStaticMarkup(<Html {...data} />);
