--- conflicted
+++ resolved
@@ -14,7 +14,7 @@
 import expressJwt, { UnauthorizedError as Jwt401Error } from 'express-jwt';
 import expressGraphQL from 'express-graphql';
 import jwt from 'jsonwebtoken';
-import fetch from 'node-fetch';
+import nodeFetch from 'node-fetch';
 import React from 'react';
 import ReactDOM from 'react-dom/server';
 import PrettyError from 'pretty-error';
@@ -102,7 +102,8 @@
   try {
     const css = new Set();
 
-    const fetch = createFetch({
+    // Universal HTTP client
+    const fetch = createFetch(nodeFetch, {
       baseUrl: config.api.serverUrl,
       cookie: req.headers.cookie,
     });
@@ -130,18 +131,10 @@
         // eslint-disable-next-line no-underscore-dangle
         styles.forEach(style => css.add(style._getCss()));
       },
-<<<<<<< HEAD
       fetch,
       // You can access redux through react-redux connect
       store,
       storeSubscription: null,
-=======
-      // Universal HTTP client
-      fetch: createFetch(fetch, {
-        baseUrl: config.api.serverUrl,
-        cookie: req.headers.cookie,
-      }),
->>>>>>> 1d6153ed
     };
 
     const route = await router.resolve({
