--- conflicted
+++ resolved
@@ -192,12 +192,8 @@
     <Html
       title="Internal Server Error"
       description={err.message}
-<<<<<<< HEAD
-      style={errorPageStyle._getCss()} // eslint-disable-line no-underscore-dangle
+      styles={[{ id: 'css', cssText: errorPageStyle._getCss() }]} // eslint-disable-line no-underscore-dangle
       lang={locale}
-=======
-      styles={[{ id: 'css', cssText: errorPageStyle._getCss() }]} // eslint-disable-line no-underscore-dangle
->>>>>>> 2db64df8
     >
       {ReactDOM.renderToString(
         <IntlProvider locale={locale}>
