--- conflicted
+++ resolved
@@ -2,28 +2,6 @@
 import { makeExecutableSchema } from 'graphql-tools';
 
 import {
-<<<<<<< HEAD
-  GraphQLSchema as Schema,
-  GraphQLObjectType as ObjectType,
-} from 'graphql';
-
-import me from './queries/me';
-import news from './queries/news';
-import intl from './queries/intl';
-
-const schema = new Schema({
-  query: new ObjectType({
-    name: 'Query',
-    fields: {
-      me,
-      news,
-      intl,
-    },
-  }),
-});
-
-export default schema;
-=======
   schema as NewsSchema,
   resolvers as NewsResolvers,
   queries as NewsQueries,
@@ -35,6 +13,12 @@
   mutations as DatabaseMutations,
   queries as DatabaseQueries,
 } from './graphql/Database/schema';
+
+import {
+  schema as IntlSchema,
+  resolvers as IntlResolvers,
+  queries as IntlQueries,
+} from './graphql/Intl/schema';
 
 const RootQuery = [
   `
@@ -50,6 +34,7 @@
   type RootQuery {
     ${NewsQueries}
     ${DatabaseQueries}
+    ${IntlQueries}
   }
 `,
 ];
@@ -82,7 +67,7 @@
 
 // Merge all of the resolver objects together
 // Put schema together into one array of schema strings
-const resolvers = merge(NewsResolvers, DatabaseResolvers);
+const resolvers = merge(NewsResolvers, DatabaseResolvers, IntlResolvers);
 
 const schema = [
   ...SchemaDefinition,
@@ -91,11 +76,11 @@
 
   ...NewsSchema,
   ...DatabaseSchema,
+  ...IntlSchema,
 ];
 
 export default makeExecutableSchema({
   typeDefs: schema,
   resolvers,
   ...(__DEV__ ? { log: e => console.error(e.stack) } : {}),
-});
->>>>>>> d7d41877
+});