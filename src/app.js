/*! React Starter Kit | MIT License | http://www.reactstarterkit.com/ */

import 'babel/polyfill';
import ReactDOM from 'react-dom';
import FastClick from 'fastclick';
<<<<<<< HEAD
import dispatcher from './core/dispatcher';
import router from './router';
import location from './core/location';
=======
import App from './components/App';
import Dispatcher from './core/Dispatcher';
//import AppActions from './actions/AppActions';
>>>>>>> 68e63291
import ActionTypes from './constants/ActionTypes';

const container = document.getElementById('app');
const context = {
  onSetTitle: value => document.title = value,
  onSetMeta: (name, content) => {
    // Remove and create a new <meta /> tag in order to make it work
    // with bookmarks in Safari
    let elements = document.getElementsByTagName('meta');
    [].slice.call(elements).forEach((element) => {
      if (element.getAttribute('name') === name) {
        element.parentNode.removeChild(element);
      }
    });
    let meta = document.createElement('meta');
    meta.setAttribute('name', name);
    meta.setAttribute('content', content);
    document.getElementsByTagName('head')[0].appendChild(meta);
  }
};

function run() {
<<<<<<< HEAD
  router.dispatch({ path: window.location.pathname, context }, (state, component) => {
    ReactDOM.render(component, container, () => {
      let css = document.getElementById('css');
      css.parentNode.removeChild(css);
    });
=======
  FastClick.attach(document.body);
  // Render the top-level React component
  let props = {
    path: path,
    context: {
      onSetTitle: value => document.title = value,
      onSetMeta
    }
  };
  let element = React.createElement(App, props);
  React.render(element, document.getElementById('app'), () => {
    let css = document.getElementById('css');
    css.parentNode.removeChild(css);
>>>>>>> 68e63291
  });

  dispatcher.register(action => {
    if (action.type === ActionTypes.CHANGE_LOCATION) {
      router.dispatch({ path: action.path, context }, (state, component) => {
        ReactDOM.render(component, container);
      });
    }
  });
}

<<<<<<< HEAD
function handlePopState(event) {
  location.navigateTo(window.location.pathname, { replace: !!event.state });
}

// Run the application when both DOM is ready
// and page content is loaded
new Promise(resolve => {
  if (window.addEventListener) {
    window.addEventListener('DOMContentLoaded', resolve);
    window.addEventListener('popstate', handlePopState);
  } else {
    window.attachEvent('onload', resolve);
    window.attachEvent('popstate', handlePopState);
  }
}).then(() => FastClick.attach(document.body)).then(run);
=======
new Promise((resolve) => {
  if (window.addEventListener) {
    window.addEventListener('DOMContentLoaded', resolve);
  } else {
    window.attachEvent('onload', resolve);
  }
}).then(run);
>>>>>>> 68e63291
<|MERGE_RESOLUTION|>--- conflicted
+++ resolved
@@ -3,15 +3,9 @@
 import 'babel/polyfill';
 import ReactDOM from 'react-dom';
 import FastClick from 'fastclick';
-<<<<<<< HEAD
 import dispatcher from './core/dispatcher';
 import router from './router';
 import location from './core/location';
-=======
-import App from './components/App';
-import Dispatcher from './core/Dispatcher';
-//import AppActions from './actions/AppActions';
->>>>>>> 68e63291
 import ActionTypes from './constants/ActionTypes';
 
 const container = document.getElementById('app');
@@ -34,27 +28,13 @@
 };
 
 function run() {
-<<<<<<< HEAD
+  FastClick.attach(document.body);
+
   router.dispatch({ path: window.location.pathname, context }, (state, component) => {
     ReactDOM.render(component, container, () => {
       let css = document.getElementById('css');
       css.parentNode.removeChild(css);
     });
-=======
-  FastClick.attach(document.body);
-  // Render the top-level React component
-  let props = {
-    path: path,
-    context: {
-      onSetTitle: value => document.title = value,
-      onSetMeta
-    }
-  };
-  let element = React.createElement(App, props);
-  React.render(element, document.getElementById('app'), () => {
-    let css = document.getElementById('css');
-    css.parentNode.removeChild(css);
->>>>>>> 68e63291
   });
 
   dispatcher.register(action => {
@@ -66,7 +46,6 @@
   });
 }
 
-<<<<<<< HEAD
 function handlePopState(event) {
   location.navigateTo(window.location.pathname, { replace: !!event.state });
 }
@@ -81,13 +60,4 @@
     window.attachEvent('onload', resolve);
     window.attachEvent('popstate', handlePopState);
   }
-}).then(() => FastClick.attach(document.body)).then(run);
-=======
-new Promise((resolve) => {
-  if (window.addEventListener) {
-    window.addEventListener('DOMContentLoaded', resolve);
-  } else {
-    window.attachEvent('onload', resolve);
-  }
-}).then(run);
->>>>>>> 68e63291
+}).then(run);