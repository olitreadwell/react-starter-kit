--- conflicted
+++ resolved
@@ -51,15 +51,9 @@
   },
   // For react-apollo
   client: apolloClient,
-<<<<<<< HEAD
   store,
   storeSubscription: null,
   // Universal HTTP client
-=======
-  // Initialize a new Redux store
-  // http://redux.js.org/docs/basics/UsageWithReact.html
-  store: configureStore(window.App.state, { apolloClient, fetch, history }),
->>>>>>> da4f71f6
   fetch,
 };
 
@@ -187,27 +181,10 @@
 
 // Enable Hot Module Replacement (HMR)
 if (module.hot) {
-<<<<<<< HEAD
-  module.hot.accept('./router', async () => {
-    router = require('./router').default;
-
-    currentLocation = history.location;
-    await onLocationChange(currentLocation);
-    if (appInstance) {
-      try {
-        // Force-update the whole tree, including components that refuse to update
-        deepForceUpdate(appInstance);
-      } catch (error) {
-        appInstance = null;
-        document.title = `Hot Update Error: ${error.message}`;
-        ReactDOM.render(<ErrorReporter error={error} />, container);
-      }
-=======
   module.hot.accept('./router', () => {
     if (appInstance) {
       // Force-update the whole tree, including components that refuse to update
       deepForceUpdate(appInstance);
->>>>>>> da4f71f6
     }
   });
 }