/**
 * React Starter Kit (https://www.reactstarterkit.com/)
 *
 * Copyright © 2014-2016 Kriasoft, LLC. All rights reserved.
 *
 * This source code is licensed under the MIT license found in the
 * LICENSE.txt file in the root directory of this source tree.
 */

import 'babel-polyfill';
import React from 'react';
import ReactDOM from 'react-dom';
import FastClick from 'fastclick';
import { match } from 'universal-router';
import routes from './routes';
import history from './core/history';
import configureStore from './store/configureStore';
import { addEventListener, removeEventListener } from './core/DOMUtils';
import Provide from './components/Provide';

import { addLocaleData } from 'react-intl';

import en from 'react-intl/locale-data/en';
import cs from 'react-intl/locale-data/cs';

[en, cs].forEach(addLocaleData);

const context = {
<<<<<<< HEAD
  store: null,
  insertCss: styles => styles._insertCss(),
=======
  insertCss: styles => styles._insertCss(), // eslint-disable-line no-underscore-dangle
>>>>>>> 8fcb0fa3
  setTitle: value => (document.title = value),
  setMeta: (name, content) => {
    // Remove and create a new <meta /> tag in order to make it work
    // with bookmarks in Safari
    const elements = document.getElementsByTagName('meta');
    Array.from(elements).forEach((element) => {
      if (element.getAttribute('name') === name) {
        element.parentNode.removeChild(element);
      }
    });
    const meta = document.createElement('meta');
    meta.setAttribute('name', name);
    meta.setAttribute('content', content);
    document
      .getElementsByTagName('head')[0]
      .appendChild(meta);
  },
};

// Restore the scroll position if it was saved into the state
function restoreScrollPosition(state) {
  if (state && state.scrollY !== undefined) {
    window.scrollTo(state.scrollX, state.scrollY);
  } else {
    window.scrollTo(0, 0);
  }
}

let renderComplete = (state, callback) => {
  const elem = document.getElementById('css');
  if (elem) elem.parentNode.removeChild(elem);
  callback(true);
  renderComplete = (s) => {
    restoreScrollPosition(s);

    // Google Analytics tracking. Don't send 'pageview' event after
    // the initial rendering, as it was already sent
    window.ga('send', 'pageview');

    callback(true);
  };
};

function render(container, state, config, component) {
  return new Promise((resolve, reject) => {
    if (process.env.NODE_ENV === 'development') {
      console.log(// eslint-disable-line no-console
        'React rendering. State:',
        config.store.getState()
      );
    }

    try {
      ReactDOM.render(
        <Provide {...config}>
          {component}
        </Provide>,
        container,
        renderComplete.bind(undefined, state, resolve)
      );
    } catch (err) {
      reject(err);
    }
  });
}

function run() {
  let currentLocation = null;
  const container = document.getElementById('app');
  const initialState = JSON.parse(
    document.
      getElementById('source').
      getAttribute('data-initial-state')
  );

  // Make taps on links and buttons work fast on mobiles
  FastClick.attach(document.body);

  const store = configureStore(initialState);
  context.store = store;

  // Re-render the app when window.location changes
  const removeHistoryListener = history.listen(location => {
    currentLocation = location;
    match(routes, {
      path: location.pathname,
      query: location.query,
      state: location.state,
      context,
      render: render.bind(undefined, container, location.state, { store }),
    }).catch(err => console.error(err)); // eslint-disable-line no-console
  });

  // Save the page scroll position into the current location's state
  const supportPageOffset = window.pageXOffset !== undefined;
  const isCSS1Compat = ((document.compatMode || '') === 'CSS1Compat');
  const setPageOffset = () => {
    currentLocation.state = currentLocation.state || Object.create(null);
    if (supportPageOffset) {
      currentLocation.state.scrollX = window.pageXOffset;
      currentLocation.state.scrollY = window.pageYOffset;
    } else {
      currentLocation.state.scrollX = isCSS1Compat ?
        document.documentElement.scrollLeft : document.body.scrollLeft;
      currentLocation.state.scrollY = isCSS1Compat ?
        document.documentElement.scrollTop : document.body.scrollTop;
    }
  };

  addEventListener(window, 'scroll', setPageOffset);
  addEventListener(window, 'pagehide', () => {
    removeEventListener(window, 'scroll', setPageOffset);
    removeHistoryListener();
  });
}

// Run the application when both DOM is ready and page content is loaded
if (['complete', 'loaded', 'interactive'].includes(document.readyState) && document.body) {
  run();
} else {
  document.addEventListener('DOMContentLoaded', run, false);
}<|MERGE_RESOLUTION|>--- conflicted
+++ resolved
@@ -26,12 +26,8 @@
 [en, cs].forEach(addLocaleData);
 
 const context = {
-<<<<<<< HEAD
   store: null,
-  insertCss: styles => styles._insertCss(),
-=======
   insertCss: styles => styles._insertCss(), // eslint-disable-line no-underscore-dangle
->>>>>>> 8fcb0fa3
   setTitle: value => (document.title = value),
   setMeta: (name, content) => {
     // Remove and create a new <meta /> tag in order to make it work
