/**
 * React Starter Kit (https://www.reactstarterkit.com/)
 *
 * Copyright © 2014-2016 Kriasoft, LLC. All rights reserved.
 *
 * This source code is licensed under the MIT license found in the
 * LICENSE.txt file in the root directory of this source tree.
 */

import 'babel-polyfill';
import React from 'react';
import ReactDOM from 'react-dom';
import FastClick from 'fastclick';
import UniversalRouter from 'universal-router';
import { readState, saveState } from 'history/lib/DOMStateStorage';
import routes from './routes';
import createHistory from './core/createHistory';
import configureStore from './store/configureStore';
import {
  addEventListener,
  removeEventListener,
  windowScrollX,
  windowScrollY,
} from './core/DOMUtils';
import Provide from './components/Provide';

import { addLocaleData } from 'react-intl';

import en from 'react-intl/locale-data/en';
import cs from 'react-intl/locale-data/cs';

[en, cs].forEach(addLocaleData);

const context = {
  store: null,
  insertCss: (...styles) => {
    const removeCss = styles.map(style => style._insertCss()); // eslint-disable-line no-underscore-dangle, max-len
    return () => {
      removeCss.forEach(f => f());
    };
  },
  setTitle: value => (document.title = value),
  setMeta: (name, content) => {
    // Remove and create a new <meta /> tag in order to make it work
    // with bookmarks in Safari
    const elements = document.getElementsByTagName('meta');
    Array.from(elements).forEach((element) => {
      if (element.getAttribute('name') === name) {
        element.parentNode.removeChild(element);
      }
    });
    const meta = document.createElement('meta');
    meta.setAttribute('name', name);
    meta.setAttribute('content', content);
    document
      .getElementsByTagName('head')[0]
      .appendChild(meta);
  },
};

// Restore the scroll position if it was saved into the state
function restoreScrollPosition({ state, hash }) {
  if (state && state.scrollY !== undefined) {
    window.scrollTo(state.scrollX, state.scrollY);
    return;
  }

  const targetHash = hash && hash.substr(1);
  if (targetHash) {
    const target = document.getElementById(targetHash);
    if (target) {
      window.scrollTo(0, windowScrollY() + target.getBoundingClientRect().top);
      return;
    }
  }

  window.scrollTo(0, 0);
}

let renderComplete = (location, callback) => {
  const elem = document.getElementById('css');
  if (elem) elem.parentNode.removeChild(elem);
  callback(true);
  renderComplete = (l) => {
    restoreScrollPosition(l);

    // Google Analytics tracking. Don't send 'pageview' event after
    // the initial rendering, as it was already sent
    if (window.ga) {
      window.ga('send', 'pageview');
    }

    callback(true);
  };
};

<<<<<<< HEAD
function render(container, state, config, component) {
=======
function render(container, location, component) {
>>>>>>> 01f09149
  return new Promise((resolve, reject) => {
    if (process.env.NODE_ENV === 'development') {
      console.log(// eslint-disable-line no-console
        'React rendering. State:',
        config.store.getState()
      );
    }

    try {
      ReactDOM.render(
        <Provide {...config}>
          {component}
        </Provide>,
        container,
        renderComplete.bind(undefined, location, resolve)
      );
    } catch (err) {
      reject(err);
    }
  });
}

export default function main() {
  const history = createHistory();
  const container = document.getElementById('app');
  const initialState = JSON.parse(
    document
      .getElementById('source')
      .getAttribute('data-initial-state')
  );
  let currentLocation = history.getCurrentLocation();

  // Make taps on links and buttons work fast on mobiles
  FastClick.attach(document.body);

  const store = configureStore(initialState, { history });
  context.store = store;
  context.createHref = history.createHref;

  // Re-render the app when window.location changes
  function onLocationChange(location) {
    // Save the page scroll position into the current location's state
    if (currentLocation.key) {
      saveState(currentLocation.key, {
        ...readState(currentLocation.key),
        scrollX: windowScrollX(),
        scrollY: windowScrollY(),
      });
    }
    currentLocation = location;

    UniversalRouter.resolve(routes, {
      path: location.pathname,
      query: location.query,
      state: location.state,
      context,
<<<<<<< HEAD
      render: render.bind(undefined, container, location.state, { store }), // eslint-disable-line react/jsx-no-bind, max-len
=======
      render: render.bind(undefined, container, location), // eslint-disable-line react/jsx-no-bind, max-len
>>>>>>> 01f09149
    }).catch(err => console.error(err)); // eslint-disable-line no-console
  }

  // Add History API listener and trigger initial change
  const removeHistoryListener = history.listen(onLocationChange);
  history.replace(currentLocation);

  // https://developers.google.com/web/updates/2015/09/history-api-scroll-restoration
  let originalScrollRestoration;
  if (window.history && 'scrollRestoration' in window.history) {
    originalScrollRestoration = window.history.scrollRestoration;
    window.history.scrollRestoration = 'manual';
  }

  // Prevent listeners collisions during history navigation
  addEventListener(window, 'pagehide', function onPageHide() {
    removeEventListener(window, 'pagehide', onPageHide);
    removeHistoryListener();
    if (originalScrollRestoration) {
      window.history.scrollRestoration = originalScrollRestoration;
      originalScrollRestoration = undefined;
    }
  });
}<|MERGE_RESOLUTION|>--- conflicted
+++ resolved
@@ -13,6 +13,9 @@
 import FastClick from 'fastclick';
 import UniversalRouter from 'universal-router';
 import { readState, saveState } from 'history/lib/DOMStateStorage';
+import { addLocaleData } from 'react-intl';
+import en from 'react-intl/locale-data/en';
+import cs from 'react-intl/locale-data/cs';
 import routes from './routes';
 import createHistory from './core/createHistory';
 import configureStore from './store/configureStore';
@@ -23,11 +26,6 @@
   windowScrollY,
 } from './core/DOMUtils';
 import Provide from './components/Provide';
-
-import { addLocaleData } from 'react-intl';
-
-import en from 'react-intl/locale-data/en';
-import cs from 'react-intl/locale-data/cs';
 
 [en, cs].forEach(addLocaleData);
 
@@ -94,11 +92,7 @@
   };
 };
 
-<<<<<<< HEAD
-function render(container, state, config, component) {
-=======
-function render(container, location, component) {
->>>>>>> 01f09149
+function render(container, location, config, component) {
   return new Promise((resolve, reject) => {
     if (process.env.NODE_ENV === 'development') {
       console.log(// eslint-disable-line no-console
@@ -155,11 +149,7 @@
       query: location.query,
       state: location.state,
       context,
-<<<<<<< HEAD
-      render: render.bind(undefined, container, location.state, { store }), // eslint-disable-line react/jsx-no-bind, max-len
-=======
-      render: render.bind(undefined, container, location), // eslint-disable-line react/jsx-no-bind, max-len
->>>>>>> 01f09149
+      render: render.bind(undefined, container, location, { store }), // eslint-disable-line react/jsx-no-bind, max-len
     }).catch(err => console.error(err)); // eslint-disable-line no-console
   }
 
