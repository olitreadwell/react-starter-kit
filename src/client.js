--- conflicted
+++ resolved
@@ -192,12 +192,11 @@
 
 // Enable Hot Module Replacement (HMR)
 if (module.hot) {
-  module.hot.accept('./routes', () => {
+  module.hot.accept('./routes', async () => {
     routes = require('./routes').default; // eslint-disable-line global-require
 
-<<<<<<< HEAD
     currentLocation = history.location;
-=======
+    await onLocationChange(currentLocation);
     if (appInstance) {
       try {
         // Force-update the whole tree, including components that refuse to update
@@ -209,8 +208,5 @@
         return;
       }
     }
-
->>>>>>> f1304cfe
-    onLocationChange(currentLocation);
   });
 }