--- conflicted
+++ resolved
@@ -16,11 +16,8 @@
 import { createPath } from 'history/PathUtils';
 import history from './core/history';
 import App from './components/App';
-<<<<<<< HEAD
 import configureStore from './store/configureStore';
-=======
 import { ErrorReporter, deepForceUpdate } from './core/devUtils';
->>>>>>> 39dfad68
 
 // Global (context) variables that can be easily accessed from any React component
 // https://facebook.github.io/react/docs/context.html
