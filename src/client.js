--- conflicted
+++ resolved
@@ -12,36 +12,22 @@
 import ReactDOM from 'react-dom';
 import FastClick from 'fastclick';
 import UniversalRouter from 'universal-router';
-<<<<<<< HEAD
 import queryString from 'query-string';
 import createBrowserHistory from 'history/createBrowserHistory';
 import { createPath } from 'history/PathUtils';
 import App from './components/App';
-import createStore from './core/createStore';
+import configureStore from './store/configureStore';
+
+// Navigation manager, e.g. history.push('/home')
+// https://github.com/mjackson/history
+const history = createBrowserHistory();
 
 // Global (context) variables that can be easily accessed from any React component
 // https://facebook.github.io/react/docs/context.html
 const context = {
-  // Navigation manager, e.g. history.push('/home')
-  // https://github.com/mjackson/history
-  history: createBrowserHistory(),
+  history,
   // Enables critical path CSS rendering
   // https://github.com/kriasoft/isomorphic-style-loader
-=======
-import { readState, saveState } from 'history/lib/DOMStateStorage';
-import routes from './routes';
-import createHistory from './core/createHistory';
-import configureStore from './store/configureStore';
-import {
-  addEventListener,
-  removeEventListener,
-  windowScrollX,
-  windowScrollY,
-} from './core/DOMUtils';
-
-const context = {
-  store: null,
->>>>>>> 7889588d
   insertCss: (...styles) => {
     // eslint-disable-next-line no-underscore-dangle
     const removeCss = styles.map(x => x._insertCss());
@@ -49,7 +35,7 @@
   },
   // Initialize a new Redux store
   // http://redux.js.org/docs/basics/UsageWithReact.html
-  store: createStore(window.APP_STATE),
+  store: configureStore(window.APP_STATE, { history }),
 };
 
 function updateTag(tagName, keyName, keyValue, attrName, attrValue) {
@@ -165,40 +151,9 @@
         () => onRenderComplete(route, location)
       );
     }
-<<<<<<< HEAD
   } catch (err) {
     if (process.env.NODE_ENV !== 'production') {
       throw err;
-=======
-  });
-}
-
-function run() {
-  const history = createHistory();
-  const container = document.getElementById('app');
-  const initialState = JSON.parse(
-    document
-      .getElementById('source')
-      .getAttribute('data-initial-state')
-  );
-  let currentLocation = history.getCurrentLocation();
-
-  // Make taps on links and buttons work fast on mobiles
-  FastClick.attach(document.body);
-
-  context.store = configureStore(initialState, { history });
-  context.createHref = history.createHref;
-
-  // Re-render the app when window.location changes
-  function onLocationChange(location) {
-    // Save the page scroll position into the current location's state
-    if (currentLocation.key) {
-      saveState(currentLocation.key, {
-        ...readState(currentLocation.key),
-        scrollX: windowScrollX(),
-        scrollY: windowScrollY(),
-      });
->>>>>>> 7889588d
     }
 
     // Avoid broken navigation in production mode by a full page reload on error
