--- conflicted
+++ resolved
@@ -18,17 +18,9 @@
 import App from './components/App';
 import configureStore from './store/configureStore';
 
-// Navigation manager, e.g. history.push('/home')
-// https://github.com/mjackson/history
-const history = createBrowserHistory();
-
 // Global (context) variables that can be easily accessed from any React component
 // https://facebook.github.io/react/docs/context.html
 const context = {
-<<<<<<< HEAD
-  history,
-=======
->>>>>>> 89ceb6ab
   // Enables critical path CSS rendering
   // https://github.com/kriasoft/isomorphic-style-loader
   insertCss: (...styles) => {
