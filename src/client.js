--- conflicted
+++ resolved
@@ -17,18 +17,17 @@
 import App from './components/App';
 import createFetch from './createFetch';
 import configureStore from './store/configureStore';
-<<<<<<< HEAD
-import { updateMeta } from './core/DOMUtils';
-import { ErrorReporter, deepForceUpdate } from './core/devUtils';
+import { updateMeta } from './DOMUtils';
+import history from './history';
 import createApolloClient from './core/createApolloClient';
 
 const apolloClient = createApolloClient();
-=======
-import history from './history';
-import { updateMeta } from './DOMUtils';
->>>>>>> fe90e5e9
 
 /* eslint-disable global-require */
+
+const fetch = createFetch({
+  baseUrl: window.App.apiUrl,
+});
 
 // Global (context) variables that can be easily accessed from any React component
 // https://facebook.github.io/react/docs/context.html
@@ -40,22 +39,14 @@
     const removeCss = styles.map(x => x._insertCss());
     return () => { removeCss.forEach(f => f()); };
   },
-<<<<<<< HEAD
   // For react-apollo
   client: apolloClient,
   // Initialize a new Redux store
   // http://redux.js.org/docs/basics/UsageWithReact.html
-  store: configureStore(window.APP_STATE, { history, apolloClient }),
-=======
+  store: configureStore(window.App.state, { apolloClient, fetch, history }),
   // Universal HTTP client
-  fetch: createFetch({
-    baseUrl: window.App.apiUrl,
-  }),
-  // Initialize a new Redux store
-  // http://redux.js.org/docs/basics/UsageWithReact.html
-  store: configureStore(window.App.state, { history }),
+  fetch,
   storeSubscription: null,
->>>>>>> fe90e5e9
 };
 
 // Switch off the native scroll restoration behavior and handle it manually
