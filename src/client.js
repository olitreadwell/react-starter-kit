/**
 * React Starter Kit (https://www.reactstarterkit.com/)
 *
 * Copyright © 2014-present Kriasoft, LLC. All rights reserved.
 *
 * This source code is licensed under the MIT license found in the
 * LICENSE.txt file in the root directory of this source tree.
 */

import React from 'react';
import ReactDOM from 'react-dom';
import FastClick from 'fastclick';
import queryString from 'query-string';
import { createPath } from 'history/PathUtils';
import App from './components/App';
<<<<<<< HEAD
import configureStore from './store/configureStore';
import { updateMeta } from './core/DOMUtils';
import { ErrorReporter, deepForceUpdate } from './core/devUtils';
=======
import createFetch from './createFetch';
import history from './history';
import { updateMeta } from './DOMUtils';
import { ErrorReporter, deepForceUpdate } from './devUtils';
>>>>>>> d1c9b236

/* eslint-disable global-require */

// Global (context) variables that can be easily accessed from any React component
// https://facebook.github.io/react/docs/context.html
const context = {
  // Enables critical path CSS rendering
  // https://github.com/kriasoft/isomorphic-style-loader
  insertCss: (...styles) => {
    // eslint-disable-next-line no-underscore-dangle
    const removeCss = styles.map(x => x._insertCss());
    return () => { removeCss.forEach(f => f()); };
  },
<<<<<<< HEAD
  // Initialize a new Redux store
  // http://redux.js.org/docs/basics/UsageWithReact.html
  store: configureStore(window.APP_STATE, { history }),
=======
  // Universal HTTP client
  fetch: createFetch({
    baseUrl: window.App.apiUrl,
  }),
>>>>>>> d1c9b236
};

// Switch off the native scroll restoration behavior and handle it manually
// https://developers.google.com/web/updates/2015/09/history-api-scroll-restoration
const scrollPositionsHistory = {};
if (window.history && 'scrollRestoration' in window.history) {
  window.history.scrollRestoration = 'manual';
}

let onRenderComplete = function initialRenderComplete() {
  const elem = document.getElementById('css');
  if (elem) elem.parentNode.removeChild(elem);
  onRenderComplete = function renderComplete(route, location) {
    document.title = route.title;

    updateMeta('description', route.description);
    // Update necessary tags in <head> at runtime here, ie:
    // updateMeta('keywords', route.keywords);
    // updateCustomMeta('og:url', route.canonicalUrl);
    // updateCustomMeta('og:image', route.imageUrl);
    // updateLink('canonical', route.canonicalUrl);
    // etc.

    let scrollX = 0;
    let scrollY = 0;
    const pos = scrollPositionsHistory[location.key];
    if (pos) {
      scrollX = pos.scrollX;
      scrollY = pos.scrollY;
    } else {
      const targetHash = location.hash.substr(1);
      if (targetHash) {
        const target = document.getElementById(targetHash);
        if (target) {
          scrollY = window.pageYOffset + target.getBoundingClientRect().top;
        }
      }
    }

    // Restore the scroll position if it was saved into the state
    // or scroll to the given #hash anchor
    // or scroll to top of the page
    window.scrollTo(scrollX, scrollY);

    // Google Analytics tracking. Don't send 'pageview' event after
    // the initial rendering, as it was already sent
    if (window.ga) {
      window.ga('send', 'pageview', createPath(location));
    }
  };
};

// Make taps on links and buttons work fast on mobiles
FastClick.attach(document.body);

const container = document.getElementById('app');
let appInstance;
let currentLocation = history.location;
let router = require('./router').default;

// Re-render the app when window.location changes
async function onLocationChange(location, action) {
  // Remember the latest scroll position for the previous location
  scrollPositionsHistory[currentLocation.key] = {
    scrollX: window.pageXOffset,
    scrollY: window.pageYOffset,
  };
  // Delete stored scroll position for next page if any
  if (action === 'PUSH') {
    delete scrollPositionsHistory[location.key];
  }
  currentLocation = location;

  try {
    // Traverses the list of routes in the order they are defined until
    // it finds the first route that matches provided URL path string
    // and whose action method returns anything other than `undefined`.
    const route = await router.resolve({
      ...context,
      path: location.pathname,
      query: queryString.parse(location.search),
      fetch: context.fetch,
    });

    // Prevent multiple page renders during the routing process
    if (currentLocation.key !== location.key) {
      return;
    }

    if (route.redirect) {
      history.replace(route.redirect);
      return;
    }

    appInstance = ReactDOM.render(
      <App context={context}>{route.component}</App>,
      container,
      () => onRenderComplete(route, location),
    );
  } catch (error) {
    // Display the error in full-screen for development mode
    if (__DEV__) {
      appInstance = null;
      document.title = `Error: ${error.message}`;
      ReactDOM.render(<ErrorReporter error={error} />, container);
      throw error;
    }

    console.error(error);

    // Do a full page reload if error occurs during client-side navigation
    if (action && currentLocation.key === location.key) {
      window.location.reload();
    }
  }
}

// Handle client-side navigation by using HTML5 History API
// For more information visit https://github.com/mjackson/history#readme
history.listen(onLocationChange);
onLocationChange(currentLocation);

// Handle errors that might happen after rendering
// Display the error in full-screen for development mode
if (__DEV__) {
  window.addEventListener('error', (event) => {
    appInstance = null;
    document.title = `Runtime Error: ${event.error.message}`;
    ReactDOM.render(<ErrorReporter error={event.error} />, container);
  });
}

// Enable Hot Module Replacement (HMR)
if (module.hot) {
  module.hot.accept('./router', () => {
    router = require('./router').default;

    if (appInstance) {
      try {
        // Force-update the whole tree, including components that refuse to update
        deepForceUpdate(appInstance);
      } catch (error) {
        appInstance = null;
        document.title = `Hot Update Error: ${error.message}`;
        ReactDOM.render(<ErrorReporter error={error} />, container);
        return;
      }
    }

    onLocationChange(currentLocation);
  });
}<|MERGE_RESOLUTION|>--- conflicted
+++ resolved
@@ -13,16 +13,11 @@
 import queryString from 'query-string';
 import { createPath } from 'history/PathUtils';
 import App from './components/App';
-<<<<<<< HEAD
+import createFetch from './createFetch';
 import configureStore from './store/configureStore';
-import { updateMeta } from './core/DOMUtils';
-import { ErrorReporter, deepForceUpdate } from './core/devUtils';
-=======
-import createFetch from './createFetch';
 import history from './history';
 import { updateMeta } from './DOMUtils';
 import { ErrorReporter, deepForceUpdate } from './devUtils';
->>>>>>> d1c9b236
 
 /* eslint-disable global-require */
 
@@ -36,16 +31,14 @@
     const removeCss = styles.map(x => x._insertCss());
     return () => { removeCss.forEach(f => f()); };
   },
-<<<<<<< HEAD
-  // Initialize a new Redux store
-  // http://redux.js.org/docs/basics/UsageWithReact.html
-  store: configureStore(window.APP_STATE, { history }),
-=======
   // Universal HTTP client
   fetch: createFetch({
     baseUrl: window.App.apiUrl,
   }),
->>>>>>> d1c9b236
+  // Initialize a new Redux store
+  // http://redux.js.org/docs/basics/UsageWithReact.html
+  store: configureStore(window.App.state, { history }),
+  storeSubscription: null,
 };
 
 // Switch off the native scroll restoration behavior and handle it manually
@@ -127,7 +120,6 @@
       ...context,
       path: location.pathname,
       query: queryString.parse(location.search),
-      fetch: context.fetch,
     });
 
     // Prevent multiple page renders during the routing process
