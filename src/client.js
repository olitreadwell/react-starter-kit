/**
 * React Starter Kit (https://www.reactstarterkit.com/)
 *
 * Copyright © 2014-present Kriasoft, LLC. All rights reserved.
 *
 * This source code is licensed under the MIT license found in the
 * LICENSE.txt file in the root directory of this source tree.
 */

import React from 'react';
import ReactDOM from 'react-dom';
import FastClick from 'fastclick';
import queryString from 'query-string';
import { createPath } from 'history/PathUtils';
import history from './core/history';
import App from './components/App';
import configureStore from './store/configureStore';
import { updateMeta } from './core/DOMUtils';
import { ErrorReporter, deepForceUpdate } from './core/devUtils';

/* eslint-disable global-require */

// Global (context) variables that can be easily accessed from any React component
// https://facebook.github.io/react/docs/context.html
const context = {
  // Enables critical path CSS rendering
  // https://github.com/kriasoft/isomorphic-style-loader
  insertCss: (...styles) => {
    // eslint-disable-next-line no-underscore-dangle
    const removeCss = styles.map(x => x._insertCss());
    return () => { removeCss.forEach(f => f()); };
  },
  // Initialize a new Redux store
  // http://redux.js.org/docs/basics/UsageWithReact.html
  store: configureStore(window.APP_STATE, { history }),
};

// Switch off the native scroll restoration behavior and handle it manually
// https://developers.google.com/web/updates/2015/09/history-api-scroll-restoration
const scrollPositionsHistory = {};
if (window.history && 'scrollRestoration' in window.history) {
  window.history.scrollRestoration = 'manual';
}

let onRenderComplete = function initialRenderComplete() {
  const elem = document.getElementById('css');
  if (elem) elem.parentNode.removeChild(elem);
  onRenderComplete = function renderComplete(route, location) {
    document.title = route.title;

    updateMeta('description', route.description);
    // Update necessary tags in <head> at runtime here, ie:
    // updateMeta('keywords', route.keywords);
    // updateCustomMeta('og:url', route.canonicalUrl);
    // updateCustomMeta('og:image', route.imageUrl);
    // updateLink('canonical', route.canonicalUrl);
    // etc.

    let scrollX = 0;
    let scrollY = 0;
    const pos = scrollPositionsHistory[location.key];
    if (pos) {
      scrollX = pos.scrollX;
      scrollY = pos.scrollY;
    } else {
      const targetHash = location.hash.substr(1);
      if (targetHash) {
        const target = document.getElementById(targetHash);
        if (target) {
          scrollY = window.pageYOffset + target.getBoundingClientRect().top;
        }
      }
    }

    // Restore the scroll position if it was saved into the state
    // or scroll to the given #hash anchor
    // or scroll to top of the page
    window.scrollTo(scrollX, scrollY);

    // Google Analytics tracking. Don't send 'pageview' event after
    // the initial rendering, as it was already sent
    if (window.ga) {
      window.ga('send', 'pageview', createPath(location));
    }
  };
};

// Make taps on links and buttons work fast on mobiles
FastClick.attach(document.body);

const container = document.getElementById('app');
let appInstance;
let currentLocation = history.location;
let router = require('./core/router').default;

// Re-render the app when window.location changes
async function onLocationChange(location, action) {
  // Remember the latest scroll position for the previous location
  scrollPositionsHistory[currentLocation.key] = {
    scrollX: window.pageXOffset,
    scrollY: window.pageYOffset,
  };
  // Delete stored scroll position for next page if any
  if (action === 'PUSH') {
    delete scrollPositionsHistory[location.key];
  }
  currentLocation = location;

  try {
    // Traverses the list of routes in the order they are defined until
    // it finds the first route that matches provided URL path string
    // and whose action method returns anything other than `undefined`.
<<<<<<< HEAD
    const route = await UniversalRouter.resolve(routes, {
      ...context,
=======
    const route = await router.resolve({
>>>>>>> 8e28772e
      path: location.pathname,
      query: queryString.parse(location.search),
    });

    // Prevent multiple page renders during the routing process
    if (currentLocation.key !== location.key) {
      return;
    }

    if (route.redirect) {
      history.replace(route.redirect);
      return;
    }

    appInstance = ReactDOM.render(
      <App context={context}>{route.component}</App>,
      container,
      () => onRenderComplete(route, location),
    );
  } catch (error) {
    // Display the error in full-screen for development mode
    if (__DEV__) {
      appInstance = null;
      document.title = `Error: ${error.message}`;
      ReactDOM.render(<ErrorReporter error={error} />, container);
      throw error;
    }

    console.error(error); // eslint-disable-line no-console

    // Do a full page reload if error occurs during client-side navigation
    if (action && currentLocation.key === location.key) {
      window.location.reload();
    }
  }
}

// Handle client-side navigation by using HTML5 History API
// For more information visit https://github.com/mjackson/history#readme
history.listen(onLocationChange);
onLocationChange(currentLocation);

// Handle errors that might happen after rendering
// Display the error in full-screen for development mode
if (__DEV__) {
  window.addEventListener('error', (event) => {
    appInstance = null;
    document.title = `Runtime Error: ${event.error.message}`;
    ReactDOM.render(<ErrorReporter error={event.error} />, container);
  });
}

// Enable Hot Module Replacement (HMR)
if (module.hot) {
  module.hot.accept('./core/router', () => {
    router = require('./core/router').default;

    if (appInstance) {
      try {
        // Force-update the whole tree, including components that refuse to update
        deepForceUpdate(appInstance);
      } catch (error) {
        appInstance = null;
        document.title = `Hot Update Error: ${error.message}`;
        ReactDOM.render(<ErrorReporter error={error} />, container);
        return;
      }
    }

    onLocationChange(currentLocation);
  });
}<|MERGE_RESOLUTION|>--- conflicted
+++ resolved
@@ -110,12 +110,8 @@
     // Traverses the list of routes in the order they are defined until
     // it finds the first route that matches provided URL path string
     // and whose action method returns anything other than `undefined`.
-<<<<<<< HEAD
-    const route = await UniversalRouter.resolve(routes, {
+    const route = await router.resolve({
       ...context,
-=======
-    const route = await router.resolve({
->>>>>>> 8e28772e
       path: location.pathname,
       query: queryString.parse(location.search),
     });
