/**
 * React Starter Kit (https://www.reactstarterkit.com/)
 *
 * Copyright © 2014-2016 Kriasoft, LLC. All rights reserved.
 *
 * This source code is licensed under the MIT license found in the
 * LICENSE.txt file in the root directory of this source tree.
 */

import 'babel-polyfill';
import React from 'react';
import ReactDOM from 'react-dom';
import FastClick from 'fastclick';
import UniversalRouter from 'universal-router';
<<<<<<< HEAD
import queryString from 'query-string';
import createBrowserHistory from 'history/createBrowserHistory';
import { createPath } from 'history/PathUtils';
import App from './components/App';
import configureStore from './store/configureStore';
=======
import { readState, saveState } from 'history/lib/DOMStateStorage';
import { addLocaleData } from 'react-intl';
import en from 'react-intl/locale-data/en';
import cs from 'react-intl/locale-data/cs';
import routes from './routes';
import createHistory from './core/createHistory';
import configureStore from './store/configureStore';
import {
  addEventListener,
  removeEventListener,
  windowScrollX,
  windowScrollY,
} from './core/DOMUtils';
import Provide from './components/Provide';

[en, cs].forEach(addLocaleData);
>>>>>>> f6b8c59f

// Navigation manager, e.g. history.push('/home')
// https://github.com/mjackson/history
const history = createBrowserHistory();

// Global (context) variables that can be easily accessed from any React component
// https://facebook.github.io/react/docs/context.html
const context = {
  history,
  // Enables critical path CSS rendering
  // https://github.com/kriasoft/isomorphic-style-loader
  insertCss: (...styles) => {
    // eslint-disable-next-line no-underscore-dangle
    const removeCss = styles.map(x => x._insertCss());
    return () => { removeCss.forEach(f => f()); };
  },
  // Initialize a new Redux store
  // http://redux.js.org/docs/basics/UsageWithReact.html
  store: configureStore(window.APP_STATE, { history }),
};

function updateTag(tagName, keyName, keyValue, attrName, attrValue) {
  const node = document.head.querySelector(`${tagName}[${keyName}="${keyValue}"]`);
  if (node && node.getAttribute(attrName) === attrValue) return;

  // Remove and create a new tag in order to make it work with bookmarks in Safari
  if (node) {
    node.parentNode.removeChild(node);
  }
  if (typeof attrValue === 'string') {
    const nextNode = document.createElement(tagName);
    nextNode.setAttribute(keyName, keyValue);
    nextNode.setAttribute(attrName, attrValue);
    document.head.appendChild(nextNode);
  }
}
function updateMeta(name, content) {
  updateTag('meta', 'name', name, 'content', content);
}
function updateCustomMeta(property, content) { // eslint-disable-line no-unused-vars
  updateTag('meta', 'property', property, 'content', content);
}
function updateLink(rel, href) { // eslint-disable-line no-unused-vars
  updateTag('link', 'rel', rel, 'href', href);
}

// Switch off the native scroll restoration behavior and handle it manually
// https://developers.google.com/web/updates/2015/09/history-api-scroll-restoration
const scrollPositionsHistory = {};
if (window.history && 'scrollRestoration' in window.history) {
  window.history.scrollRestoration = 'manual';
}

let onRenderComplete = function initialRenderComplete() {
  const elem = document.getElementById('css');
  if (elem) elem.parentNode.removeChild(elem);
  onRenderComplete = function renderComplete(route, location) {
    document.title = route.title;

    updateMeta('description', route.description);
    // Update necessary tags in <head> at runtime here, ie:
    // updateMeta('keywords', route.keywords);
    // updateCustomMeta('og:url', route.canonicalUrl);
    // updateCustomMeta('og:image', route.imageUrl);
    // updateLink('canonical', route.canonicalUrl);
    // etc.

    let scrollX = 0;
    let scrollY = 0;
    const pos = scrollPositionsHistory[location.key];
    if (pos) {
      scrollX = pos.scrollX;
      scrollY = pos.scrollY;
    } else {
      const targetHash = location.hash.substr(1);
      if (targetHash) {
        const target = document.getElementById(targetHash);
        if (target) {
          scrollY = window.pageYOffset + target.getBoundingClientRect().top;
        }
      }
    }

    // Restore the scroll position if it was saved into the state
    // or scroll to the given #hash anchor
    // or scroll to top of the page
    window.scrollTo(scrollX, scrollY);

    // Google Analytics tracking. Don't send 'pageview' event after
    // the initial rendering, as it was already sent
    if (window.ga) {
      window.ga('send', 'pageview', createPath(location));
    }
  };
};

<<<<<<< HEAD
// Make taps on links and buttons work fast on mobiles
FastClick.attach(document.body);

const container = document.getElementById('app');
let currentLocation = context.history.location;
let routes = require('./routes').default;

// Re-render the app when window.location changes
async function onLocationChange(location) {
  // Remember the latest scroll position for the previous location
  scrollPositionsHistory[currentLocation.key] = {
    scrollX: window.pageXOffset,
    scrollY: window.pageYOffset,
  };
  // Delete stored scroll position for next page if any
  if (context.history.action === 'PUSH') {
    delete scrollPositionsHistory[location.key];
  }
  currentLocation = location;

  try {
    // Traverses the list of routes in the order they are defined until
    // it finds the first route that matches provided URL path string
    // and whose action method returns anything other than `undefined`.
    const route = await UniversalRouter.resolve(routes, {
      path: location.pathname,
      query: queryString.parse(location.search),
    });

    // Render the result of the resolved route into the DOM
    // if the location was not changed during the routing process
    if (currentLocation.key === location.key) {
      ReactDOM.render(
        <App context={context}>{route.component}</App>,
=======
function render(container, location, config, component) {
  return new Promise((resolve, reject) => {
    if (process.env.NODE_ENV === 'development') {
      console.log(// eslint-disable-line no-console
        'React rendering. State:',
        config.store.getState()
      );
    }

    try {
      ReactDOM.render(
        <Provide {...config}>
          {component}
        </Provide>,
>>>>>>> f6b8c59f
        container,
        () => onRenderComplete(route, location)
      );
    }
<<<<<<< HEAD
  } catch (err) {
    if (process.env.NODE_ENV !== 'production') {
      throw err;
=======
  });
}

export default function main() {
  const history = createHistory();
  const container = document.getElementById('app');
  const initialState = JSON.parse(
    document
      .getElementById('source')
      .getAttribute('data-initial-state')
  );
  let currentLocation = history.getCurrentLocation();

  // Make taps on links and buttons work fast on mobiles
  FastClick.attach(document.body);

  const store = configureStore(initialState, { history });
  context.store = store;
  context.createHref = history.createHref;

  // Re-render the app when window.location changes
  function onLocationChange(location) {
    // Save the page scroll position into the current location's state
    if (currentLocation.key) {
      saveState(currentLocation.key, {
        ...readState(currentLocation.key),
        scrollX: windowScrollX(),
        scrollY: windowScrollY(),
      });
>>>>>>> f6b8c59f
    }

<<<<<<< HEAD
    // Avoid broken navigation in production mode by a full page reload on error
    console.error(err); // eslint-disable-line no-console
    window.location.href = createPath(location);
=======
    UniversalRouter.resolve(routes, {
      path: location.pathname,
      query: location.query,
      state: location.state,
      context,
      render: render.bind(undefined, container, location, { store }), // eslint-disable-line react/jsx-no-bind, max-len
    }).catch(err => console.error(err)); // eslint-disable-line no-console
>>>>>>> f6b8c59f
  }
}

export default function main() {
  // Handle client-side navigation by using HTML5 History API
  // For more information visit https://github.com/mjackson/history#readme
  currentLocation = context.history.location;
  context.history.listen(onLocationChange);
  onLocationChange(currentLocation);
}

// Enable Hot Module Replacement (HMR)
if (module.hot) {
  module.hot.accept('./routes', () => {
    routes = require('./routes').default; // eslint-disable-line global-require

    currentLocation = context.history.location;
    onLocationChange(currentLocation);
  });
}<|MERGE_RESOLUTION|>--- conflicted
+++ resolved
@@ -7,35 +7,20 @@
  * LICENSE.txt file in the root directory of this source tree.
  */
 
-import 'babel-polyfill';
 import React from 'react';
 import ReactDOM from 'react-dom';
 import FastClick from 'fastclick';
 import UniversalRouter from 'universal-router';
-<<<<<<< HEAD
 import queryString from 'query-string';
 import createBrowserHistory from 'history/createBrowserHistory';
 import { createPath } from 'history/PathUtils';
-import App from './components/App';
-import configureStore from './store/configureStore';
-=======
-import { readState, saveState } from 'history/lib/DOMStateStorage';
 import { addLocaleData } from 'react-intl';
 import en from 'react-intl/locale-data/en';
 import cs from 'react-intl/locale-data/cs';
-import routes from './routes';
-import createHistory from './core/createHistory';
+import App from './components/App';
 import configureStore from './store/configureStore';
-import {
-  addEventListener,
-  removeEventListener,
-  windowScrollX,
-  windowScrollY,
-} from './core/DOMUtils';
-import Provide from './components/Provide';
 
 [en, cs].forEach(addLocaleData);
->>>>>>> f6b8c59f
 
 // Navigation manager, e.g. history.push('/home')
 // https://github.com/mjackson/history
@@ -132,7 +117,6 @@
   };
 };
 
-<<<<<<< HEAD
 // Make taps on links and buttons work fast on mobiles
 FastClick.attach(document.body);
 
@@ -167,76 +151,18 @@
     if (currentLocation.key === location.key) {
       ReactDOM.render(
         <App context={context}>{route.component}</App>,
-=======
-function render(container, location, config, component) {
-  return new Promise((resolve, reject) => {
-    if (process.env.NODE_ENV === 'development') {
-      console.log(// eslint-disable-line no-console
-        'React rendering. State:',
-        config.store.getState()
-      );
-    }
-
-    try {
-      ReactDOM.render(
-        <Provide {...config}>
-          {component}
-        </Provide>,
->>>>>>> f6b8c59f
         container,
         () => onRenderComplete(route, location)
       );
     }
-<<<<<<< HEAD
   } catch (err) {
     if (process.env.NODE_ENV !== 'production') {
       throw err;
-=======
-  });
-}
-
-export default function main() {
-  const history = createHistory();
-  const container = document.getElementById('app');
-  const initialState = JSON.parse(
-    document
-      .getElementById('source')
-      .getAttribute('data-initial-state')
-  );
-  let currentLocation = history.getCurrentLocation();
-
-  // Make taps on links and buttons work fast on mobiles
-  FastClick.attach(document.body);
-
-  const store = configureStore(initialState, { history });
-  context.store = store;
-  context.createHref = history.createHref;
-
-  // Re-render the app when window.location changes
-  function onLocationChange(location) {
-    // Save the page scroll position into the current location's state
-    if (currentLocation.key) {
-      saveState(currentLocation.key, {
-        ...readState(currentLocation.key),
-        scrollX: windowScrollX(),
-        scrollY: windowScrollY(),
-      });
->>>>>>> f6b8c59f
     }
 
-<<<<<<< HEAD
     // Avoid broken navigation in production mode by a full page reload on error
     console.error(err); // eslint-disable-line no-console
     window.location.href = createPath(location);
-=======
-    UniversalRouter.resolve(routes, {
-      path: location.pathname,
-      query: location.query,
-      state: location.state,
-      context,
-      render: render.bind(undefined, container, location, { store }), // eslint-disable-line react/jsx-no-bind, max-len
-    }).catch(err => console.error(err)); // eslint-disable-line no-console
->>>>>>> f6b8c59f
   }
 }
 
