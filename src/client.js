/**
 * React Starter Kit (https://www.reactstarterkit.com/)
 *
 * Copyright © 2014-2016 Kriasoft, LLC. All rights reserved.
 *
 * This source code is licensed under the MIT license found in the
 * LICENSE.txt file in the root directory of this source tree.
 */

import 'babel-polyfill';
import ReactDOM from 'react-dom';
import FastClick from 'fastclick';
import UniversalRouter from 'universal-router';
import routes from './routes';
import history from './core/history';
<<<<<<< HEAD
import configureStore from './store/configureStore';
import { addEventListener, removeEventListener } from './core/DOMUtils';

const context = {
  store: null,
  insertCss: styles => styles._insertCss(), // eslint-disable-line no-underscore-dangle
=======
import { readState, saveState } from 'history/lib/DOMStateStorage';
import {
  addEventListener,
  removeEventListener,
  windowScrollX,
  windowScrollY,
} from './core/DOMUtils';

const context = {
  insertCss: (...styles) => {
    const removeCss = styles.map(style => style._insertCss()); // eslint-disable-line no-underscore-dangle, max-len
    return () => {
      removeCss.forEach(f => f());
    };
  },
>>>>>>> 0f2d46b1
  setTitle: value => (document.title = value),
  setMeta: (name, content) => {
    // Remove and create a new <meta /> tag in order to make it work
    // with bookmarks in Safari
    const elements = document.getElementsByTagName('meta');
    Array.from(elements).forEach((element) => {
      if (element.getAttribute('name') === name) {
        element.parentNode.removeChild(element);
      }
    });
    const meta = document.createElement('meta');
    meta.setAttribute('name', name);
    meta.setAttribute('content', content);
    document
      .getElementsByTagName('head')[0]
      .appendChild(meta);
  },
};

// Restore the scroll position if it was saved into the state
function restoreScrollPosition(state) {
  if (state && state.scrollY !== undefined) {
    window.scrollTo(state.scrollX, state.scrollY);
  } else {
    window.scrollTo(0, 0);
  }
}

let renderComplete = (state, callback) => {
  const elem = document.getElementById('css');
  if (elem) elem.parentNode.removeChild(elem);
  callback(true);
  renderComplete = (s) => {
    restoreScrollPosition(s);

    // Google Analytics tracking. Don't send 'pageview' event after
    // the initial rendering, as it was already sent
    window.ga('send', 'pageview');

    callback(true);
  };
};

function render(container, state, component) {
  return new Promise((resolve, reject) => {
    try {
      ReactDOM.render(
        component,
        container,
        renderComplete.bind(undefined, state, resolve)
      );
    } catch (err) {
      reject(err);
    }
  });
}

function run() {
  const container = document.getElementById('app');
<<<<<<< HEAD
  const initialState = JSON.parse(
    document.
      getElementById('source').
      getAttribute('data-initial-state')
  );
=======
  let currentLocation = history.getCurrentLocation();
>>>>>>> 0f2d46b1

  // Make taps on links and buttons work fast on mobiles
  FastClick.attach(document.body);

  context.store = configureStore(initialState, {});

  // Re-render the app when window.location changes
  function onLocationChange(location) {
    // Save the page scroll position into the current location's state
    if (currentLocation.key) {
      saveState(currentLocation.key, {
        ...readState(currentLocation.key),
        scrollX: windowScrollX(),
        scrollY: windowScrollY(),
      });
    }
    currentLocation = location;

    UniversalRouter.resolve(routes, {
      path: location.pathname,
      query: location.query,
      state: location.state,
      context,
      render: render.bind(undefined, container, location.state),
    }).catch(err => console.error(err)); // eslint-disable-line no-console
  }

  // Add History API listener and trigger initial change
  const removeHistoryListener = history.listen(onLocationChange);
  history.replace(currentLocation);

  // https://developers.google.com/web/updates/2015/09/history-api-scroll-restoration
  let originalScrollRestoration;
  if (window.history && 'scrollRestoration' in window.history) {
    originalScrollRestoration = window.history.scrollRestoration;
    window.history.scrollRestoration = 'manual';
  }

  // Prevent listeners collisions during history navigation
  addEventListener(window, 'pagehide', function onPageHide() {
    removeEventListener(window, 'pagehide', onPageHide);
    removeHistoryListener();
    if (originalScrollRestoration) {
      window.history.scrollRestoration = originalScrollRestoration;
      originalScrollRestoration = undefined;
    }
  });
}

// Run the application when both DOM is ready and page content is loaded
if (['complete', 'loaded', 'interactive'].includes(document.readyState) && document.body) {
  run();
} else {
  document.addEventListener('DOMContentLoaded', run, false);
}<|MERGE_RESOLUTION|>--- conflicted
+++ resolved
@@ -13,14 +13,7 @@
 import UniversalRouter from 'universal-router';
 import routes from './routes';
 import history from './core/history';
-<<<<<<< HEAD
 import configureStore from './store/configureStore';
-import { addEventListener, removeEventListener } from './core/DOMUtils';
-
-const context = {
-  store: null,
-  insertCss: styles => styles._insertCss(), // eslint-disable-line no-underscore-dangle
-=======
 import { readState, saveState } from 'history/lib/DOMStateStorage';
 import {
   addEventListener,
@@ -30,13 +23,13 @@
 } from './core/DOMUtils';
 
 const context = {
+  store: null,
   insertCss: (...styles) => {
     const removeCss = styles.map(style => style._insertCss()); // eslint-disable-line no-underscore-dangle, max-len
     return () => {
       removeCss.forEach(f => f());
     };
   },
->>>>>>> 0f2d46b1
   setTitle: value => (document.title = value),
   setMeta: (name, content) => {
     // Remove and create a new <meta /> tag in order to make it work
@@ -96,15 +89,14 @@
 
 function run() {
   const container = document.getElementById('app');
-<<<<<<< HEAD
+
   const initialState = JSON.parse(
     document.
       getElementById('source').
       getAttribute('data-initial-state')
   );
-=======
+
   let currentLocation = history.getCurrentLocation();
->>>>>>> 0f2d46b1
 
   // Make taps on links and buttons work fast on mobiles
   FastClick.attach(document.body);
