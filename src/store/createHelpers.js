<<<<<<< HEAD
import fetch from '../core/fetch';

const graphqlRequestDeprecatedMessage = `\`graphqlRequest\` has been deprecated.
You should use Apollo: \`client.query({ query, variables...})\` or \`client.mutate()\`
Don't forget to enclose your query to gql\`…\` tag or import *.graphql file.
See docs at http://dev.apollodata.com/core/apollo-client-api.html#ApolloClient\\.query`;

function createGraphqlRequest(apolloClient) {
  return async function graphqlRequest(queryOrString, variables, options = {}) {
    if (__DEV__) {
      // eslint-disable-next-line no-console
      console.error(graphqlRequestDeprecatedMessage);
    }

    const { skipCache } = options;
    let query = queryOrString;
    if (typeof queryOrString === 'string') {
      const gql = await require.ensure(['graphql-tag'], require => require('graphql-tag'), 'graphql-tag');
      query = gql([queryOrString]);
    }

    if (skipCache) {
      return apolloClient.networkInterface.query({ query, variables });
    }

    let isMutation = false;
    if (query.definitions) {
      isMutation = query.definitions.some(definition => definition && (definition.operation === 'mutation'));
    }
    if (isMutation) {
      return apolloClient.mutate({ mutation: query, variables });
    }
    return apolloClient.query({ query, variables });
  };
}

function createFetchKnowingCookie({ cookie }) {
  if (!process.env.BROWSER) {
    return (url, options = {}) => {
      const isLocalUrl = /^\/($|[^/])/.test(url);

      // pass cookie only for itself.
      // We can't know cookies for other sites BTW
      if (isLocalUrl && options.credentials === 'include') {
        const headers = {
          ...options.headers,
          cookie,
        };
        return fetch(url, { ...options, headers });
      }

      return fetch(url, options);
    };
  }

  return fetch;
}

export default function createHelpers(config) {
  const fetchKnowingCookie = createFetchKnowingCookie(config);
  const graphqlRequest = createGraphqlRequest(config.apolloClient);

  return {
    client: config.apolloClient,
    history: config.history,
    fetch: fetchKnowingCookie,
    // @deprecated('Use `client` instead')
    apolloClient: config.apolloClient,
    // @deprecated('Use `client.query()` or `client.mutate()` instead')
    graphqlRequest,
=======
function createGraphqlRequest(fetch) {
  return async function graphqlRequest(query, variables) {
    const fetchConfig = {
      method: 'post',
      headers: {
        Accept: 'application/json',
        'Content-Type': 'application/json',
      },
      body: JSON.stringify({ query, variables }),
      credentials: 'include',
    };
    const resp = await fetch('/graphql', fetchConfig);
    if (resp.status !== 200) throw new Error(resp.statusText);
    return resp.json();
  };
}

export default function createHelpers({ fetch, history }) {
  return {
    fetch,
    history,
    graphqlRequest: createGraphqlRequest(fetch),
>>>>>>> fe90e5e9
  };
}<|MERGE_RESOLUTION|>--- conflicted
+++ resolved
@@ -1,6 +1,3 @@
-<<<<<<< HEAD
-import fetch from '../core/fetch';
-
 const graphqlRequestDeprecatedMessage = `\`graphqlRequest\` has been deprecated.
 You should use Apollo: \`client.query({ query, variables...})\` or \`client.mutate()\`
 Don't forget to enclose your query to gql\`…\` tag or import *.graphql file.
@@ -35,63 +32,14 @@
   };
 }
 
-function createFetchKnowingCookie({ cookie }) {
-  if (!process.env.BROWSER) {
-    return (url, options = {}) => {
-      const isLocalUrl = /^\/($|[^/])/.test(url);
-
-      // pass cookie only for itself.
-      // We can't know cookies for other sites BTW
-      if (isLocalUrl && options.credentials === 'include') {
-        const headers = {
-          ...options.headers,
-          cookie,
-        };
-        return fetch(url, { ...options, headers });
-      }
-
-      return fetch(url, options);
-    };
-  }
-
-  return fetch;
-}
-
-export default function createHelpers(config) {
-  const fetchKnowingCookie = createFetchKnowingCookie(config);
-  const graphqlRequest = createGraphqlRequest(config.apolloClient);
-
+export default function createHelpers({ apolloClient, fetch, history }) {
   return {
-    client: config.apolloClient,
-    history: config.history,
-    fetch: fetchKnowingCookie,
+    client: apolloClient,
+    history,
+    fetch,
     // @deprecated('Use `client` instead')
-    apolloClient: config.apolloClient,
+    apolloClient,
     // @deprecated('Use `client.query()` or `client.mutate()` instead')
-    graphqlRequest,
-=======
-function createGraphqlRequest(fetch) {
-  return async function graphqlRequest(query, variables) {
-    const fetchConfig = {
-      method: 'post',
-      headers: {
-        Accept: 'application/json',
-        'Content-Type': 'application/json',
-      },
-      body: JSON.stringify({ query, variables }),
-      credentials: 'include',
-    };
-    const resp = await fetch('/graphql', fetchConfig);
-    if (resp.status !== 200) throw new Error(resp.statusText);
-    return resp.json();
-  };
-}
-
-export default function createHelpers({ fetch, history }) {
-  return {
-    fetch,
-    history,
     graphqlRequest: createGraphqlRequest(fetch),
->>>>>>> fe90e5e9
   };
 }