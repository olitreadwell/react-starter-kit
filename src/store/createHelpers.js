--- conflicted
+++ resolved
@@ -1,12 +1,5 @@
-import gql from 'graphql-tag';
 import fetch from '../core/fetch';
 
-<<<<<<< HEAD
-function createGraphqlRequest(apolloClient) {
-  return function graphqlRequest(queryOrString, variables) {
-    const query =
-      typeof queryOrString === 'string' ? gql`${queryOrString}` : queryOrString;
-=======
 const getGraphQLStringMessage = queryString => `Plain GraphQL string found.
 You should precompile GraphQL queries by require them from *.graphql file.
 Query: ${queryString.trimLeft().substring(0, 60)}`;
@@ -22,7 +15,6 @@
       const gql = await require.ensure(['graphql-tag'], require => require('graphql-tag'), 'graphql-tag');
       query = gql([queryOrString]);
     }
->>>>>>> d6ecb1c6
     return apolloClient.query({ query, variables });
   };
 }
