--- conflicted
+++ resolved
@@ -1,18 +1,14 @@
-<<<<<<< HEAD
-import { createStore, applyMiddleware, compose } from 'redux';
-import createRootReducer from '../reducers';
-=======
 import { createStore, applyMiddleware } from 'redux';
 import thunk from 'redux-thunk';
 import { composeWithDevTools } from 'redux-devtools-extension/developmentOnly';
 import { name, version } from '../../package.json';
 import rootReducer from '../reducers';
 import createHelpers from './createHelpers';
->>>>>>> 5787cec4
 import createLogger from './logger';
 
-export default function configureStore(initialState) {
-  const middleware = [];
+export default function configureStore(initialState, helpersConfig) {
+  const helpers = createHelpers(helpersConfig);
+  const middleware = [thunk.withExtraArgument(helpers)];
 
   let enhancer;
 
@@ -31,13 +27,7 @@
     enhancer = applyMiddleware(...middleware);
   }
 
-<<<<<<< HEAD
-  const rootReducer = createRootReducer();
-
-  // See https://github.com/reactjs/redux/releases/tag/v3.1.0
-=======
   // https://redux.js.org/docs/api/createStore.html
->>>>>>> 5787cec4
   const store = createStore(rootReducer, initialState, enhancer);
 
   // Hot reload reducers (requires Webpack or Browserify HMR to be enabled)
