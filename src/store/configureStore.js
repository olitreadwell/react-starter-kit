--- conflicted
+++ resolved
@@ -21,13 +21,9 @@
     enhancer = applyMiddleware(...middleware);
   }
 
-<<<<<<< HEAD
   const rootReducer = createRootReducer();
 
-  // See https://github.com/rackt/redux/releases/tag/v3.1.0
-=======
   // See https://github.com/reactjs/redux/releases/tag/v3.1.0
->>>>>>> ebdd710c
   const store = createStore(rootReducer, initialState, enhancer);
 
   // Hot reload reducers (requires Webpack or Browserify HMR to be enabled)
