/**
 * React Starter Kit (https://www.reactstarterkit.com/)
 *
 * Copyright © 2014-present Kriasoft, LLC. All rights reserved.
 *
 * This source code is licensed under the MIT license found in the
 * LICENSE.txt file in the root directory of this source tree.
 */

/* eslint-env jest */
/* eslint-disable padded-blocks, no-unused-expressions */

import React from 'react';
<<<<<<< HEAD
import { expect } from 'chai';
import { render } from 'enzyme';
import configureStore from 'redux-mock-store';
import thunk from 'redux-thunk';
=======
import renderer from 'react-test-renderer';
>>>>>>> efc044b9
import App from '../App';
import Layout from './Layout';

const middlewares = [thunk];
const mockStore = configureStore(middlewares);
const initialState = {};

describe('Layout', () => {
  it('renders children correctly', () => {
<<<<<<< HEAD
    const store = mockStore(initialState);

    const wrapper = render(
      <App context={{ insertCss: () => {}, store }}>
=======
    const wrapper = renderer.create(
      <App context={{ insertCss: () => {} }}>
>>>>>>> efc044b9
        <Layout>
          <div className="child" />
        </Layout>
      </App>,
    ).toJSON();

    expect(wrapper).toMatchSnapshot();
  });

});<|MERGE_RESOLUTION|>--- conflicted
+++ resolved
@@ -11,14 +11,9 @@
 /* eslint-disable padded-blocks, no-unused-expressions */
 
 import React from 'react';
-<<<<<<< HEAD
-import { expect } from 'chai';
-import { render } from 'enzyme';
+import renderer from 'react-test-renderer';
 import configureStore from 'redux-mock-store';
 import thunk from 'redux-thunk';
-=======
-import renderer from 'react-test-renderer';
->>>>>>> efc044b9
 import App from '../App';
 import Layout from './Layout';
 
@@ -28,15 +23,10 @@
 
 describe('Layout', () => {
   it('renders children correctly', () => {
-<<<<<<< HEAD
     const store = mockStore(initialState);
 
-    const wrapper = render(
+    const wrapper = renderer.create(
       <App context={{ insertCss: () => {}, store }}>
-=======
-    const wrapper = renderer.create(
-      <App context={{ insertCss: () => {} }}>
->>>>>>> efc044b9
         <Layout>
           <div className="child" />
         </Layout>
