--- conflicted
+++ resolved
@@ -26,11 +26,7 @@
     const store = mockStore(initialState);
     const wrapper = renderer
       .create(
-<<<<<<< HEAD
-        <App context={{ insertCss: () => {}, store }}>
-=======
-        <App context={{ insertCss: () => {}, fetch: () => {} }}>
->>>>>>> 04a41d78
+        <App context={{ insertCss: () => {}, fetch: () => {}, store }}>
           <Layout>
             <div className="child" />
           </Layout>
