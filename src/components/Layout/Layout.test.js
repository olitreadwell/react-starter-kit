/**
 * React Starter Kit (https://www.reactstarterkit.com/)
 *
 * Copyright © 2014-present Kriasoft, LLC. All rights reserved.
 *
 * This source code is licensed under the MIT license found in the
 * LICENSE.txt file in the root directory of this source tree.
 */

/* eslint-env jest */
/* eslint-disable padded-blocks, no-unused-expressions */

import React from 'react';
import renderer from 'react-test-renderer';
import configureStore from 'redux-mock-store';
import thunk from 'redux-thunk';
import { IntlProvider } from 'react-intl';
import App from '../App';
import Layout from './Layout';

const middlewares = [thunk];
const mockStore = configureStore(middlewares);
const initialState = {
  runtime: {
    availableLocales: ['en-US'],
  },
  intl: {
    locale: 'en-US',
  },
};

describe('Layout', () => {
  it('renders children correctly', () => {
    const store = mockStore(initialState);

<<<<<<< HEAD
    const wrapper = renderer.create(
      <IntlProvider>
=======
    const wrapper = renderer
      .create(
>>>>>>> 2bcb7e1f
        <App context={{ insertCss: () => {}, store }}>
          <Layout>
            <div className="child" />
          </Layout>
<<<<<<< HEAD
        </App>
      </IntlProvider>,
    ).toJSON();
=======
        </App>,
      )
      .toJSON();
>>>>>>> 2bcb7e1f

    expect(wrapper).toMatchSnapshot();
  });
});<|MERGE_RESOLUTION|>--- conflicted
+++ resolved
@@ -33,26 +33,17 @@
   it('renders children correctly', () => {
     const store = mockStore(initialState);
 
-<<<<<<< HEAD
-    const wrapper = renderer.create(
-      <IntlProvider>
-=======
     const wrapper = renderer
       .create(
->>>>>>> 2bcb7e1f
-        <App context={{ insertCss: () => {}, store }}>
-          <Layout>
-            <div className="child" />
-          </Layout>
-<<<<<<< HEAD
-        </App>
-      </IntlProvider>,
-    ).toJSON();
-=======
-        </App>,
+        <IntlProvider>
+          <App context={{ insertCss: () => {}, store }}>
+            <Layout>
+              <div className="child" />
+            </Layout>
+          </App>
+        </IntlProvider>,
       )
       .toJSON();
->>>>>>> 2bcb7e1f
 
     expect(wrapper).toMatchSnapshot();
   });
