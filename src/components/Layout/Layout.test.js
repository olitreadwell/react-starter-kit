--- conflicted
+++ resolved
@@ -47,11 +47,8 @@
           context={{
             insertCss: () => {},
             fetch: () => {},
-<<<<<<< HEAD
+            pathname: '',
             intl,
-=======
-            pathname: '',
->>>>>>> 6c851d3c
             store,
             client,
           }}
