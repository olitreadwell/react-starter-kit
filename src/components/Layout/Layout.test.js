/**
 * React Starter Kit (https://www.reactstarterkit.com/)
 *
 * Copyright © 2014-present Kriasoft, LLC. All rights reserved.
 *
 * This source code is licensed under the MIT license found in the
 * LICENSE.txt file in the root directory of this source tree.
 */

/* eslint-env jest */
/* eslint-disable padded-blocks, no-unused-expressions */

import React from 'react';
import renderer from 'react-test-renderer';
import configureStore from 'redux-mock-store';
import thunk from 'redux-thunk';
import { IntlProvider } from 'react-intl';
import App from '../App';
import Layout from './Layout';

const middlewares = [thunk];
const mockStore = configureStore(middlewares);
const initialState = {
  runtime: {
    availableLocales: ['en-US'],
  },
  intl: {
    locale: 'en-US',
  },
};

describe('Layout', () => {
  it('renders children correctly', () => {
    const store = mockStore(initialState);

<<<<<<< HEAD
    const wrapper = render(
      <IntlProvider>
        <App context={{ insertCss: () => {}, store }}>
          <Layout>
            <div className="child" />
          </Layout>
        </App>
      </IntlProvider>,
    );
    expect(wrapper.find('div.child').length).to.eq(1);
=======
    const wrapper = renderer.create(
      <App context={{ insertCss: () => {}, store }}>
        <Layout>
          <div className="child" />
        </Layout>
      </App>,
    ).toJSON();

    expect(wrapper).toMatchSnapshot();
>>>>>>> 1affa669
  });

});<|MERGE_RESOLUTION|>--- conflicted
+++ resolved
@@ -33,8 +33,7 @@
   it('renders children correctly', () => {
     const store = mockStore(initialState);
 
-<<<<<<< HEAD
-    const wrapper = render(
+    const wrapper = renderer.create(
       <IntlProvider>
         <App context={{ insertCss: () => {}, store }}>
           <Layout>
@@ -42,19 +41,9 @@
           </Layout>
         </App>
       </IntlProvider>,
-    );
-    expect(wrapper.find('div.child').length).to.eq(1);
-=======
-    const wrapper = renderer.create(
-      <App context={{ insertCss: () => {}, store }}>
-        <Layout>
-          <div className="child" />
-        </Layout>
-      </App>,
     ).toJSON();
 
     expect(wrapper).toMatchSnapshot();
->>>>>>> 1affa669
   });
 
 });