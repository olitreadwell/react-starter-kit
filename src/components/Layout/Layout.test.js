--- conflicted
+++ resolved
@@ -22,13 +22,8 @@
 const initialState = {};
 
 describe('Layout', () => {
-<<<<<<< HEAD
-  it('renders children correctly', () => {
+  test('renders children correctly', () => {
     const store = mockStore(initialState);
-
-=======
-  test('renders children correctly', () => {
->>>>>>> c176669e
     const wrapper = renderer
       .create(
         <App context={{ insertCss: () => {}, store }}>
