--- conflicted
+++ resolved
@@ -7,13 +7,9 @@
  * LICENSE.txt file in the root directory of this source tree.
  */
 
-<<<<<<< HEAD
-import React, { PropTypes } from 'react';
-import serialize from 'serialize-javascript';
-=======
 import React from 'react';
 import PropTypes from 'prop-types';
->>>>>>> c442026a
+import serialize from 'serialize-javascript';
 import { analytics } from '../config';
 
 class Html extends React.Component {
