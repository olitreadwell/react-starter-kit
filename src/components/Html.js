--- conflicted
+++ resolved
@@ -11,55 +11,6 @@
 import serialize from 'serialize-javascript';
 import { analytics } from '../config';
 
-<<<<<<< HEAD
-function Html({ title, description, style, script, chunk, state, lang, children }) {
-  return (
-    <html className="no-js" lang={lang}>
-      <head>
-        <meta charSet="utf-8" />
-        <meta httpEquiv="x-ua-compatible" content="ie=edge" />
-        <title>{title}</title>
-        <meta name="description" content={description} />
-        <meta name="viewport" content="width=device-width, initial-scale=1" />
-        <link rel="apple-touch-icon" href="apple-touch-icon.png" />
-        {style && <style id="css" dangerouslySetInnerHTML={{ __html: style }} />}
-      </head>
-      <body>
-        <div id="app" dangerouslySetInnerHTML={{ __html: children }} />
-        {state && (
-          <script
-            dangerouslySetInnerHTML={{ __html:
-            `window.APP_STATE=${serialize(state, { isJSON: true })}` }}
-          />
-        )}
-        {script && <script src={script} />}
-        {chunk && <script src={chunk} />}
-        {analytics.google.trackingId && (
-          <script
-            dangerouslySetInnerHTML={{ __html:
-            'window.ga=function(){ga.q.push(arguments)};ga.q=[];ga.l=+new Date;' +
-            `ga('create','${analytics.google.trackingId}','auto');ga('send','pageview')` }}
-          />
-        )}
-        {analytics.google.trackingId && (
-          <script src="https://www.google-analytics.com/analytics.js" async defer />
-        )}
-      </body>
-    </html>
-  );
-}
-
-Html.propTypes = {
-  title: PropTypes.string.isRequired,
-  description: PropTypes.string.isRequired,
-  style: PropTypes.string,
-  script: PropTypes.string,
-  chunk: PropTypes.string,
-  state: PropTypes.object,
-  lang: PropTypes.string,
-  children: PropTypes.string,
-};
-=======
 class Html extends React.Component {
   static propTypes = {
     title: PropTypes.string.isRequired,
@@ -68,13 +19,14 @@
     script: PropTypes.string,
     chunk: PropTypes.string,
     state: PropTypes.object,
+    lang: PropTypes.string,
     children: PropTypes.string,
   };
 
   render() {
-    const { title, description, style, script, chunk, state, children } = this.props;
+    const { title, description, style, script, chunk, state, lang, children } = this.props;
     return (
-      <html className="no-js" lang="en">
+      <html className="no-js" lang={lang}>
         <head>
           <meta charSet="utf-8" />
           <meta httpEquiv="x-ua-compatible" content="ie=edge" />
@@ -109,6 +61,5 @@
     );
   }
 }
->>>>>>> 91546e58
 
 export default Html;