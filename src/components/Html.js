--- conflicted
+++ resolved
@@ -11,11 +11,7 @@
 import serialize from 'serialize-javascript';
 import { analytics } from '../config';
 
-<<<<<<< HEAD
-function Html({ title, description, style, script, state, children }) {
-=======
-function Html({ title, description, style, script, chunk, children }) {
->>>>>>> 048e67f9
+function Html({ title, description, style, script, chunk, state, children }) {
   return (
     <html className="no-js" lang="en">
       <head>
@@ -29,18 +25,15 @@
       </head>
       <body>
         <div id="app" dangerouslySetInnerHTML={{ __html: children }} />
-        {state && <script
-          dangerouslySetInnerHTML={{
-            __html: `window.APP_STATE=${serialize(state, { isJSON: true })}`,
-          }}
-        />}
+        {state && (
+          <script
+            dangerouslySetInnerHTML={{ __html:
+            `window.APP_STATE=${serialize(state, { isJSON: true })}` }}
+          />
+        )}
         {script && <script src={script} />}
-<<<<<<< HEAD
+        {chunk && <script src={chunk} />}
         {analytics.google.trackingId && (
-=======
-        {chunk && <script src={chunk} />}
-        {analytics.google.trackingId &&
->>>>>>> 048e67f9
           <script
             dangerouslySetInnerHTML={{ __html:
             'window.ga=function(){ga.q.push(arguments)};ga.q=[];ga.l=+new Date;' +
@@ -60,11 +53,8 @@
   description: PropTypes.string.isRequired,
   style: PropTypes.string,
   script: PropTypes.string,
-<<<<<<< HEAD
+  chunk: PropTypes.string,
   state: PropTypes.object,
-=======
-  chunk: PropTypes.string,
->>>>>>> 048e67f9
   children: PropTypes.string,
 };
 
