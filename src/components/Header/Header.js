/**
 * React Starter Kit (https://www.reactstarterkit.com/)
 *
 * Copyright © 2014-present Kriasoft, LLC. All rights reserved.
 *
 * This source code is licensed under the MIT license found in the
 * LICENSE.txt file in the root directory of this source tree.
 */

import React from 'react';
import { defineMessages, FormattedMessage } from 'react-intl';
import withStyles from 'isomorphic-style-loader/lib/withStyles';
import s from './Header.css';
import Link from '../Link';
import Navigation from '../Navigation';
import LanguageSwitcher from '../LanguageSwitcher';
import logoUrl from './logo-small.png';
import logoUrl2x from './logo-small@2x.png';

const messages = defineMessages({
  brand: {
    id: 'header.brand',
    defaultMessage: 'Your Company Brand',
    description: 'Brand name displayed in header',
  },
  bannerTitle: {
    id: 'header.banner.title',
    defaultMessage: 'React',
    description: 'Title in page header',
  },
  bannerDesc: {
    id: 'header.banner.desc',
    defaultMessage: 'Complex web apps made easy',
    description: 'Description in header',
  },
});

class Header extends React.Component {
  render() {
    return (
      <div className={s.root}>
        <div className={s.container}>
          <Navigation />
          <Link className={s.brand} to="/">
<<<<<<< HEAD
            <img src={logoUrl} srcSet={`${logoUrl2x} 2x`} width="38" height="38" alt="React" />
            <span className={s.brandTxt}>
              <FormattedMessage {...messages.brand} />
            </span>
=======
            <img
              src={logoUrl}
              srcSet={`${logoUrl2x} 2x`}
              width="38"
              height="38"
              alt="React"
            />
            <span className={s.brandTxt}>Your Company</span>
>>>>>>> 2bcb7e1f
          </Link>
          <LanguageSwitcher />
          <div className={s.banner}>
            <h1 className={s.bannerTitle}>
              <FormattedMessage {...messages.bannerTitle} />
            </h1>
            <FormattedMessage tagName="p" {...messages.bannerDesc} />
          </div>
        </div>
      </div>
    );
  }
}

export default withStyles(s)(Header);<|MERGE_RESOLUTION|>--- conflicted
+++ resolved
@@ -42,12 +42,6 @@
         <div className={s.container}>
           <Navigation />
           <Link className={s.brand} to="/">
-<<<<<<< HEAD
-            <img src={logoUrl} srcSet={`${logoUrl2x} 2x`} width="38" height="38" alt="React" />
-            <span className={s.brandTxt}>
-              <FormattedMessage {...messages.brand} />
-            </span>
-=======
             <img
               src={logoUrl}
               srcSet={`${logoUrl2x} 2x`}
@@ -55,8 +49,9 @@
               height="38"
               alt="React"
             />
-            <span className={s.brandTxt}>Your Company</span>
->>>>>>> 2bcb7e1f
+            <span className={s.brandTxt}>
+              <FormattedMessage {...messages.brand} />
+            </span>
           </Link>
           <LanguageSwitcher />
           <div className={s.banner}>
