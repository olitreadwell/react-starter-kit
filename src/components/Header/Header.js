/**
 * React Starter Kit (https://www.reactstarterkit.com/)
 *
 * Copyright © 2014-2016 Kriasoft, LLC. All rights reserved.
 *
 * This source code is licensed under the MIT license found in the
 * LICENSE.txt file in the root directory of this source tree.
 */

import React from 'react';
import { defineMessages, FormattedMessage, injectIntl } from 'react-intl';
import withStyles from 'isomorphic-style-loader/lib/withStyles';
import s from './Header.css';
import Link from '../Link';
import Navigation from '../Navigation';
<<<<<<< HEAD
import LanguageSwitcher from '../LanguageSwitcher';

const messages = defineMessages({
  brand: {
    id: 'header.brand',
    defaultMessage: 'Your Company Brand',
    description: 'Brand name displayed in header',
  },
  bannerTitle: {
    id: 'header.banner.title',
    defaultMessage: 'React',
    description: 'Title in page header',
  },
  bannerDesc: {
    id: 'header.banner.desc',
    defaultMessage: 'Complex web apps made easy',
    description: 'Description in header',
  },
});
=======
import logoUrl from './logo-small.png';
>>>>>>> 8fcb0fa3

function Header() {
  return (
    <div className={s.root}>
      <div className={s.container}>
        <Navigation className={s.nav} />
        <Link className={s.brand} to="/">
<<<<<<< HEAD
          <img src={require('./logo-small.png')} width="38" height="38" alt="React" />
          <span className={s.brandTxt}>
            <FormattedMessage {...messages.brand} />
          </span>
=======
          <img src={logoUrl} width="38" height="38" alt="React" />
          <span className={s.brandTxt}>Your Company</span>
>>>>>>> 8fcb0fa3
        </Link>
        <LanguageSwitcher />
        <div className={s.banner}>
          <h1 className={s.bannerTitle}>
            <FormattedMessage {...messages.bannerTitle} />
          </h1>
          <FormattedMessage tagName="p" {...messages.bannerDesc} />
        </div>
      </div>
    </div>
  );
}

export default injectIntl(withStyles(s)(Header));<|MERGE_RESOLUTION|>--- conflicted
+++ resolved
@@ -13,8 +13,8 @@
 import s from './Header.css';
 import Link from '../Link';
 import Navigation from '../Navigation';
-<<<<<<< HEAD
 import LanguageSwitcher from '../LanguageSwitcher';
+import logoUrl from './logo-small.png';
 
 const messages = defineMessages({
   brand: {
@@ -33,9 +33,6 @@
     description: 'Description in header',
   },
 });
-=======
-import logoUrl from './logo-small.png';
->>>>>>> 8fcb0fa3
 
 function Header() {
   return (
@@ -43,15 +40,10 @@
       <div className={s.container}>
         <Navigation className={s.nav} />
         <Link className={s.brand} to="/">
-<<<<<<< HEAD
-          <img src={require('./logo-small.png')} width="38" height="38" alt="React" />
+          <img src={logoUrl} width="38" height="38" alt="React" />
           <span className={s.brandTxt}>
             <FormattedMessage {...messages.brand} />
           </span>
-=======
-          <img src={logoUrl} width="38" height="38" alt="React" />
-          <span className={s.brandTxt}>Your Company</span>
->>>>>>> 8fcb0fa3
         </Link>
         <LanguageSwitcher />
         <div className={s.banner}>
