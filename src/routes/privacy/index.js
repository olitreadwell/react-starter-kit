--- conflicted
+++ resolved
@@ -12,30 +12,28 @@
 import Page from '../../components/Page';
 
 async function action({ locale }) {
-  const data = await new Promise((resolve) => {
-    require.ensure([], (require) => {
-      try {
-        resolve(require(`./privacy.${locale}.md`)); // eslint-disable-line import/no-dynamic-require
-      } catch (e) {
-        resolve(require('./privacy.md'));
-      }
-    }, 'privacy');
+  const data = await new Promise(resolve => {
+    require.ensure(
+      [],
+      require => {
+        try {
+          resolve(require(`./privacy.${locale}.md`)); // eslint-disable-line import/no-dynamic-require
+        } catch (e) {
+          resolve(require('./privacy.md'));
+        }
+      },
+      'privacy',
+    );
   });
 
   return {
-<<<<<<< HEAD
     title: data.title,
     chunk: 'privacy',
-    component: <Layout><Page {...data} /></Layout>,
-=======
-    chunks: ['privacy'],
-    title: privacy.title,
     component: (
       <Layout>
-        <Page {...privacy} />
+        <Page {...data} />
       </Layout>
     ),
->>>>>>> 2bcb7e1f
   };
 }
 
