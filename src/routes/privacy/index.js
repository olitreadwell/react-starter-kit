/**
 * React Starter Kit (https://www.reactstarterkit.com/)
 *
 * Copyright © 2014-present Kriasoft, LLC. All rights reserved.
 *
 * This source code is licensed under the MIT license found in the
 * LICENSE.txt file in the root directory of this source tree.
 */

import React from 'react';
import Layout from '../../components/Layout';
import Page from '../../components/Page';
import privacy from './privacy.md';

function action() {
  return {
    chunks: ['privacy'],
    title: privacy.title,
    component: <Layout><Page {...privacy} /></Layout>,
  };
}

<<<<<<< HEAD
  path: '/privacy',

  async action({ locale }) {
    const data = await new Promise((resolve) => {
      require.ensure([], (require) => {
        try {
          resolve(require(`./privacy.${locale}.md`)); // eslint-disable-line import/no-dynamic-require
        } catch (e) {
          resolve(require('./privacy.md'));
        }
      }, 'privacy');
    });

    return {
      title: data.title,
      chunk: 'privacy',
      component: <Layout><Page {...data} /></Layout>,
    };
  },

};
=======
export default action;
>>>>>>> da4f71f6
<|MERGE_RESOLUTION|>--- conflicted
+++ resolved
@@ -10,38 +10,23 @@
 import React from 'react';
 import Layout from '../../components/Layout';
 import Page from '../../components/Page';
-import privacy from './privacy.md';
 
-function action() {
+async function action({ locale }) {
+  const data = await new Promise((resolve) => {
+    require.ensure([], (require) => {
+      try {
+        resolve(require(`./privacy.${locale}.md`)); // eslint-disable-line import/no-dynamic-require
+      } catch (e) {
+        resolve(require('./privacy.md'));
+      }
+    }, 'privacy');
+  });
+
   return {
-    chunks: ['privacy'],
-    title: privacy.title,
-    component: <Layout><Page {...privacy} /></Layout>,
+    title: data.title,
+    chunk: 'privacy',
+    component: <Layout><Page {...data} /></Layout>,
   };
 }
 
-<<<<<<< HEAD
-  path: '/privacy',
-
-  async action({ locale }) {
-    const data = await new Promise((resolve) => {
-      require.ensure([], (require) => {
-        try {
-          resolve(require(`./privacy.${locale}.md`)); // eslint-disable-line import/no-dynamic-require
-        } catch (e) {
-          resolve(require('./privacy.md'));
-        }
-      }, 'privacy');
-    });
-
-    return {
-      title: data.title,
-      chunk: 'privacy',
-      component: <Layout><Page {...data} /></Layout>,
-    };
-  },
-
-};
-=======
-export default action;
->>>>>>> da4f71f6
+export default action;