query HomeNews {
  reactjsGetAllNews {
    title
    link
<<<<<<< HEAD
=======
    author
>>>>>>> d7d41877
    pubDate
    content
  }
}<|MERGE_RESOLUTION|>--- conflicted
+++ resolved
@@ -2,10 +2,7 @@
   reactjsGetAllNews {
     title
     link
-<<<<<<< HEAD
-=======
     author
->>>>>>> d7d41877
     pubDate
     content
   }
