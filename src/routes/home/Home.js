--- conflicted
+++ resolved
@@ -8,17 +8,13 @@
  */
 
 import React, { PropTypes } from 'react';
+import { FormattedRelative } from 'react-intl';
 import withStyles from 'isomorphic-style-loader/lib/withStyles';
-<<<<<<< HEAD
 import Layout from '../../components/Layout';
-=======
-import { FormattedRelative } from 'react-intl';
->>>>>>> f6b8c59f
 import s from './Home.css';
 
 function Home({ news }) {
   return (
-<<<<<<< HEAD
     <Layout>
       <div className={s.root}>
         <div className={s.container}>
@@ -27,6 +23,10 @@
             {news.map((item, index) => (
               <li key={index} className={s.newsItem}>
                 <a href={item.link} className={s.newsTitle}>{item.title}</a>
+                {' '}
+                <span className={s.publishedDate}>
+                  <FormattedRelative value={item.publishedDate} />
+                </span>
                 <span
                   className={s.newsDesc}
                   dangerouslySetInnerHTML={{ __html: item.contentSnippet }}
@@ -35,28 +35,6 @@
             ))}
           </ul>
         </div>
-=======
-    <div className={s.root}>
-      <div className={s.container}>
-        <h1 className={s.title}>React.js News</h1>
-        <ul className={s.news}>
-          {news.map((item, index) => (
-            <li key={index} className={s.newsItem}>
-              <span className={s.newsTitle}>
-                <a href={item.link}>{item.title}</a>
-                {' '}
-                <span className={s.publishedDate}>
-                  <FormattedRelative value={item.publishedDate} />
-                </span>
-              </span>
-              <span
-                className={s.newsDesc}
-                dangerouslySetInnerHTML={{ __html: item.contentSnippet }}
-              />
-            </li>
-          ))}
-        </ul>
->>>>>>> f6b8c59f
       </div>
     </Layout>
   );
