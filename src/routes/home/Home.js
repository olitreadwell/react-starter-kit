--- conflicted
+++ resolved
@@ -7,13 +7,9 @@
  * LICENSE.txt file in the root directory of this source tree.
  */
 
-<<<<<<< HEAD
-import React, { PropTypes } from 'react';
-import { FormattedRelative } from 'react-intl';
-=======
 import React from 'react';
 import PropTypes from 'prop-types';
->>>>>>> 705a39ec
+import { FormattedRelative } from 'react-intl';
 import { graphql, compose } from 'react-apollo';
 import withStyles from 'isomorphic-style-loader/lib/withStyles';
 import newsQuery from './news.graphql';
