/**
 * React Starter Kit (https://www.reactstarterkit.com/)
 *
 * Copyright © 2014-present Kriasoft, LLC. All rights reserved.
 *
 * This source code is licensed under the MIT license found in the
 * LICENSE.txt file in the root directory of this source tree.
 */

import React from 'react';
import PropTypes from 'prop-types';
import { graphql, compose } from 'react-apollo';
import withStyles from 'isomorphic-style-loader/lib/withStyles';
import newsQuery from './news.graphql';
import s from './Home.css';

class Home extends React.Component {
  static propTypes = {
<<<<<<< HEAD
    data: PropTypes.shape({
      loading: PropTypes.bool.isRequired,
      news: PropTypes.arrayOf(PropTypes.shape({
        title: PropTypes.string.isRequired,
        link: PropTypes.string.isRequired,
        content: PropTypes.string,
      })),
    }).isRequired,
=======
    news: PropTypes.arrayOf(
      PropTypes.shape({
        title: PropTypes.string.isRequired,
        link: PropTypes.string.isRequired,
        content: PropTypes.string,
      }),
    ).isRequired,
>>>>>>> eb73d727
  };

  render() {
    const { data: { loading, news } } = this.props;
    return (
      <div className={s.root}>
        <div className={s.container}>
          <h1>React.js News</h1>
<<<<<<< HEAD
          {loading ? 'Loading...' : news.map(item => (
=======
          {this.props.news.map(item =>
>>>>>>> eb73d727
            <article key={item.link} className={s.newsItem}>
              <h1 className={s.newsTitle}>
                <a href={item.link}>
                  {item.title}
                </a>
              </h1>
              <div
                className={s.newsDesc}
                // eslint-disable-next-line react/no-danger
                dangerouslySetInnerHTML={{ __html: item.content }}
              />
            </article>,
          )}
        </div>
      </div>
    );
  }
}

export default compose(
  withStyles(s),
  graphql(newsQuery),
)(Home);<|MERGE_RESOLUTION|>--- conflicted
+++ resolved
@@ -16,24 +16,16 @@
 
 class Home extends React.Component {
   static propTypes = {
-<<<<<<< HEAD
     data: PropTypes.shape({
       loading: PropTypes.bool.isRequired,
-      news: PropTypes.arrayOf(PropTypes.shape({
-        title: PropTypes.string.isRequired,
-        link: PropTypes.string.isRequired,
-        content: PropTypes.string,
-      })),
+      news: PropTypes.arrayOf(
+        PropTypes.shape({
+          title: PropTypes.string.isRequired,
+          link: PropTypes.string.isRequired,
+          content: PropTypes.string,
+        }),
+      ),
     }).isRequired,
-=======
-    news: PropTypes.arrayOf(
-      PropTypes.shape({
-        title: PropTypes.string.isRequired,
-        link: PropTypes.string.isRequired,
-        content: PropTypes.string,
-      }),
-    ).isRequired,
->>>>>>> eb73d727
   };
 
   render() {
@@ -42,31 +34,26 @@
       <div className={s.root}>
         <div className={s.container}>
           <h1>React.js News</h1>
-<<<<<<< HEAD
-          {loading ? 'Loading...' : news.map(item => (
-=======
-          {this.props.news.map(item =>
->>>>>>> eb73d727
-            <article key={item.link} className={s.newsItem}>
-              <h1 className={s.newsTitle}>
-                <a href={item.link}>
-                  {item.title}
-                </a>
-              </h1>
-              <div
-                className={s.newsDesc}
-                // eslint-disable-next-line react/no-danger
-                dangerouslySetInnerHTML={{ __html: item.content }}
-              />
-            </article>,
-          )}
+          {loading
+            ? 'Loading...'
+            : news.map(item =>
+                <article key={item.link} className={s.newsItem}>
+                  <h1 className={s.newsTitle}>
+                    <a href={item.link}>
+                      {item.title}
+                    </a>
+                  </h1>
+                  <div
+                    className={s.newsDesc}
+                    // eslint-disable-next-line react/no-danger
+                    dangerouslySetInnerHTML={{ __html: item.content }}
+                  />
+                </article>,
+              )}
         </div>
       </div>
     );
   }
 }
 
-export default compose(
-  withStyles(s),
-  graphql(newsQuery),
-)(Home);+export default compose(withStyles(s), graphql(newsQuery))(Home);