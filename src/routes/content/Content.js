/**
 * React Starter Kit (https://www.reactstarterkit.com/)
 *
 * Copyright © 2014-2016 Kriasoft, LLC. All rights reserved.
 *
 * This source code is licensed under the MIT license found in the
 * LICENSE.txt file in the root directory of this source tree.
 */

import React, { PropTypes, Component } from 'react';
import { connect } from 'react-redux';
import withStyles from 'isomorphic-style-loader/lib/withStyles';
import s from './Content.css';
import { getContent as getContentAction } from '../../actions/content';
import { selectContent } from '../../reducers/content';

<<<<<<< HEAD
class Content extends Component {

  static propTypes = {
    path: PropTypes.string.isRequired,
    locale: PropTypes.string,
    content: PropTypes.shape({
      isFetching: PropTypes.bool.isRequired,
      title: PropTypes.string,
      content: PropTypes.string,
    }),
    getContent: PropTypes.func.isRequired,
  };

  componentDidMount() {
    this.maybeFetchData();
  }

  componentWillUpdate(nextProps) {
    this.maybeFetchData(nextProps);
  }

  maybeFetchData(props) {
    const { path, locale, content, getContent } = props || this.props;
    if (!content) {
      getContent({ path, locale });
    }
  }

  render() {
    const { path, content } = this.props;
    return (
      <Layout>
        <div className={s.root}>
          {(!content || content.isFetching) ? (
            <div className={`${s.container} ${s.fetching}`}>
              {path !== '/' && <h1>...</h1>}
            </div>
          ) : (
            <div className={s.container}>
              {content.title && path !== '/' && <h1>{content.title}</h1>}
              <div dangerouslySetInnerHTML={{ __html: content.content }} />
            </div>
          )}
        </div>
      </Layout>
    );
  }
}

const mapState = (state, props) => ({
  content: selectContent(state, props),
});

const mapDispatch = {
  getContent: getContentAction,
};

const EnhancedContent = connect(mapState, mapDispatch)(Content);

export default withStyles(s)(EnhancedContent);
=======
class Content extends React.Component {
  static propTypes = {
    path: PropTypes.string.isRequired,
    content: PropTypes.string.isRequired,
    title: PropTypes.string,
  };

  render() {
    const { path, title, content } = this.props;
    return (
      <div className={s.root}>
        <div className={s.container}>
          {title && path !== '/' && <h1>{title}</h1>}
          <div dangerouslySetInnerHTML={{ __html: content }} />
        </div>
      </div>
    );
  }
}

export default withStyles(s)(Content);
>>>>>>> 91546e58
<|MERGE_RESOLUTION|>--- conflicted
+++ resolved
@@ -14,7 +14,6 @@
 import { getContent as getContentAction } from '../../actions/content';
 import { selectContent } from '../../reducers/content';
 
-<<<<<<< HEAD
 class Content extends Component {
 
   static propTypes = {
@@ -46,20 +45,20 @@
   render() {
     const { path, content } = this.props;
     return (
-      <Layout>
-        <div className={s.root}>
-          {(!content || content.isFetching) ? (
-            <div className={`${s.container} ${s.fetching}`}>
-              {path !== '/' && <h1>...</h1>}
-            </div>
-          ) : (
-            <div className={s.container}>
-              {content.title && path !== '/' && <h1>{content.title}</h1>}
-              <div dangerouslySetInnerHTML={{ __html: content.content }} />
-            </div>
-          )}
-        </div>
-      </Layout>
+      <div className={s.root}>
+        {(!content || content.isFetching) ? (
+          <div className={`${s.container} ${s.fetching}`}>
+            {path !== '/' && <h1>...</h1>}
+          </div>
+        ) : (
+          // github.com/yannickcr/eslint-plugin-react/issues/945
+          // eslint-disable-next-line react/jsx-indent
+          <div className={s.container}>
+            {content.title && path !== '/' && <h1>{content.title}</h1>}
+            <div dangerouslySetInnerHTML={{ __html: content.content }} />
+          </div>
+        )}
+      </div>
     );
   }
 }
@@ -74,27 +73,4 @@
 
 const EnhancedContent = connect(mapState, mapDispatch)(Content);
 
-export default withStyles(s)(EnhancedContent);
-=======
-class Content extends React.Component {
-  static propTypes = {
-    path: PropTypes.string.isRequired,
-    content: PropTypes.string.isRequired,
-    title: PropTypes.string,
-  };
-
-  render() {
-    const { path, title, content } = this.props;
-    return (
-      <div className={s.root}>
-        <div className={s.container}>
-          {title && path !== '/' && <h1>{title}</h1>}
-          <div dangerouslySetInnerHTML={{ __html: content }} />
-        </div>
-      </div>
-    );
-  }
-}
-
-export default withStyles(s)(Content);
->>>>>>> 91546e58
+export default withStyles(s)(EnhancedContent);