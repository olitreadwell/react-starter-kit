/**
 * React Starter Kit (https://www.reactstarterkit.com/)
 *
 * Copyright © 2014-2016 Kriasoft, LLC. All rights reserved.
 *
 * This source code is licensed under the MIT license found in the
 * LICENSE.txt file in the root directory of this source tree.
 */

import React from 'react';
<<<<<<< HEAD
import Content from './Content';
import { getContent } from '../../actions/content';
import { selectContent } from '../../reducers/content';
=======
import fetch from '../../core/fetch';
import Layout from '../../components/Layout';
import Content from './Content';
>>>>>>> 91546e58

export default {

  path: '*',

<<<<<<< HEAD
  async action({ path, store }) { // eslint-disable-line react/prop-types
    try {
      await store.dispatch(getContent({ path }));
      const data = selectContent(store.getState(), { path });
      if (!data || !data.content) {
        return undefined;
      }
      return {
        title: data.title,
        component: <Content path={path} />,
      };
    } catch (e) {
      throw new Error(e);
    }
=======
  async action({ path }) { // eslint-disable-line react/prop-types
    const resp = await fetch('/graphql', {
      method: 'post',
      headers: {
        Accept: 'application/json',
        'Content-Type': 'application/json',
      },
      body: JSON.stringify({
        query: `{content(path:"${path}"){path,title,content,component}}`,
      }),
      credentials: 'include',
    });
    if (resp.status !== 200) throw new Error(resp.statusText);
    const { data } = await resp.json();
    if (!data || !data.content) return undefined;
    return {
      title: data.content.title,
      component: <Layout><Content {...data.content} /></Layout>,
    };
>>>>>>> 91546e58
  },

};<|MERGE_RESOLUTION|>--- conflicted
+++ resolved
@@ -8,21 +8,15 @@
  */
 
 import React from 'react';
-<<<<<<< HEAD
+import Layout from '../../components/Layout';
 import Content from './Content';
 import { getContent } from '../../actions/content';
 import { selectContent } from '../../reducers/content';
-=======
-import fetch from '../../core/fetch';
-import Layout from '../../components/Layout';
-import Content from './Content';
->>>>>>> 91546e58
 
 export default {
 
   path: '*',
 
-<<<<<<< HEAD
   async action({ path, store }) { // eslint-disable-line react/prop-types
     try {
       await store.dispatch(getContent({ path }));
@@ -32,32 +26,11 @@
       }
       return {
         title: data.title,
-        component: <Content path={path} />,
+        component: <Layout><Content path={path} /></Layout>,
       };
     } catch (e) {
       throw new Error(e);
     }
-=======
-  async action({ path }) { // eslint-disable-line react/prop-types
-    const resp = await fetch('/graphql', {
-      method: 'post',
-      headers: {
-        Accept: 'application/json',
-        'Content-Type': 'application/json',
-      },
-      body: JSON.stringify({
-        query: `{content(path:"${path}"){path,title,content,component}}`,
-      }),
-      credentials: 'include',
-    });
-    if (resp.status !== 200) throw new Error(resp.statusText);
-    const { data } = await resp.json();
-    if (!data || !data.content) return undefined;
-    return {
-      title: data.content.title,
-      component: <Layout><Content {...data.content} /></Layout>,
-    };
->>>>>>> 91546e58
   },
 
 };